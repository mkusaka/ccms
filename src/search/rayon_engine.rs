use anyhow::Result;
use chrono::DateTime;
use crossbeam::channel;
use std::fs::File;
use std::io::{BufRead, BufReader};
use std::path::Path;
use std::sync::Arc;

use super::engine::SearchEngineTrait;
use super::file_discovery::{discover_claude_files, expand_tilde};
use crate::interactive_ratatui::domain::models::SearchOrder;
use crate::query::{QueryCondition, SearchOptions, SearchResult};
use crate::schemas::SessionMessage;
use crate::utils::path_encoding;

pub struct RayonEngine {
    options: SearchOptions,
}

impl RayonEngine {
    pub fn new(options: SearchOptions) -> Self {
        Self { options }
    }
}

impl SearchEngineTrait for RayonEngine {
    fn search(
        &self,
        pattern: &str,
        query: QueryCondition,
    ) -> Result<(Vec<SearchResult>, std::time::Duration, usize)> {
        self.search_with_role_filter(pattern, query, None)
    }

    fn search_with_role_filter(
        &self,
        pattern: &str,
        query: QueryCondition,
        role_filter: Option<String>,
    ) -> Result<(Vec<SearchResult>, std::time::Duration, usize)> {
        self.search_with_role_filter_and_order(pattern, query, role_filter, SearchOrder::Descending)
    }

    fn search_with_role_filter_and_order(
        &self,
        pattern: &str,
        query: QueryCondition,
        role_filter: Option<String>,
        order: SearchOrder,
    ) -> Result<(Vec<SearchResult>, std::time::Duration, usize)> {
        let start_time = std::time::Instant::now();

        // Discover files
        let file_discovery_start = std::time::Instant::now();
        let expanded_pattern = expand_tilde(pattern);
        let files = if expanded_pattern.is_file() {
            vec![expanded_pattern]
        } else {
            discover_claude_files(Some(pattern))?
        };
        let file_discovery_time = file_discovery_start.elapsed();

        if self.options.verbose {
            eprintln!(
                "File discovery took: {}ms ({} files found)",
                file_discovery_time.as_millis(),
                files.len()
            );
        }

        if files.is_empty() {
            return Ok((Vec::new(), start_time.elapsed(), 0));
        }

        // Channel for collecting results
        let (sender, receiver) = channel::unbounded();

        // Process files in parallel using Rayon
        let search_start = std::time::Instant::now();

        let query = Arc::new(query);
        let options = Arc::new(self.options.clone());

        // Process files in parallel
        rayon::scope(|s| {
            for file_path in files {
                let sender = sender.clone();
                let query = query.clone();
                let options = options.clone();

                s.spawn(move |_| {
                    if let Ok(results) = search_file(&file_path, &query, &options) {
                        for result in results {
                            let _ = sender.send(result);
                        }
                    }
                });
            }
        });

        // Drop the original sender so the receiver knows when all tasks are done
        drop(sender);

        // Collect all results
        let mut all_results = Vec::new();
        while let Ok(result) = receiver.recv() {
            all_results.push(result);
        }

        let search_time = search_start.elapsed();

        // Apply filters
        self.apply_filters(&mut all_results, role_filter)?;

        // Sort by timestamp
        match order {
            SearchOrder::Descending => {
                all_results.sort_by(|a, b| b.timestamp.cmp(&a.timestamp));
            }
            SearchOrder::Ascending => {
                all_results.sort_by(|a, b| a.timestamp.cmp(&b.timestamp));
            }
        }

        let total_count = all_results.len();

        // Only truncate if max_results is specified
        if let Some(limit) = self.options.max_results {
            all_results.truncate(limit);
        }

        let elapsed = start_time.elapsed();

        if self.options.verbose {
            eprintln!("\nPerformance breakdown:");
            eprintln!("  File discovery: {}ms", file_discovery_time.as_millis());
            eprintln!("  Search: {}ms", search_time.as_millis());
            eprintln!("  Total: {}ms", elapsed.as_millis());
        }

        Ok((all_results, elapsed, total_count))
    }
}

impl RayonEngine {
    fn apply_filters(
        &self,
        results: &mut Vec<SearchResult>,
        role_filter: Option<String>,
    ) -> Result<()> {
        // Apply role filter
        if let Some(role) = role_filter {
            results.retain(|r| r.role == role);
        }

        // Apply session filter
        if let Some(ref session_id) = self.options.session_id {
            results.retain(|r| &r.session_id == session_id);
        }

        // Apply time filters
        if let Some(ref after) = self.options.after {
            if let Ok(after_dt) = DateTime::parse_from_rfc3339(after) {
                results.retain(|r| {
                    DateTime::parse_from_rfc3339(&r.timestamp)
                        .map(|dt| dt >= after_dt)
                        .unwrap_or(false)
                });
            }
        }

        if let Some(ref before) = self.options.before {
            if let Ok(before_dt) = DateTime::parse_from_rfc3339(before) {
                results.retain(|r| {
                    DateTime::parse_from_rfc3339(&r.timestamp)
                        .map(|dt| dt <= before_dt)
                        .unwrap_or(false)
                });
            }
        }

        Ok(())
    }
}

// Helper function to search a single file synchronously
pub(super) fn search_file(
    file_path: &Path,
    query: &QueryCondition,
    options: &SearchOptions,
) -> Result<Vec<SearchResult>> {
    let file = File::open(file_path)?;
    let metadata = file.metadata()?;
    // Use same buffer size as Smol for fair comparison
    let mut reader = BufReader::with_capacity(64 * 1024, file);

    // Get file creation time for fallback
    // Use platform-specific approach like main branch
    let file_ctime = Some(&metadata)
        .and_then(|m| {
            // Try to get creation time (birth time) first
            #[cfg(target_os = "macos")]
            {
                m.created().ok()
            }
            // Fall back to modified time on other systems
            #[cfg(not(target_os = "macos"))]
            {
                m.modified().ok()
            }
        })
        .map(|t| {
            let duration = t.duration_since(std::time::UNIX_EPOCH).unwrap_or_default();
            let ctime =
                chrono::DateTime::<chrono::Utc>::from_timestamp(duration.as_secs() as i64, 0)
                    .unwrap_or_else(chrono::Utc::now)
                    .to_rfc3339();
            if options.verbose {
                eprintln!("DEBUG: file_ctime for {file_path:?} = {ctime}");
            }
            ctime
        })
        .unwrap_or_else(|| {
            let now = chrono::Utc::now().to_rfc3339();
            if options.verbose {
                eprintln!("DEBUG: Using current time as fallback: {now}");
            }
            now
        });

    let mut results = Vec::with_capacity(256); // Same capacity as Smol
    let mut latest_timestamp: Option<String> = None;
    let mut first_timestamp: Option<String> = None;
    let mut line_buffer = Vec::with_capacity(16 * 1024); // Same buffer size as Smol
    let mut is_first_line = true;
    let mut found_summary_first = false;

    loop {
        line_buffer.clear();
        let bytes_read = reader.read_until(b'\n', &mut line_buffer)?;
        if bytes_read == 0 {
            break; // EOF
        }

        // Skip empty lines
        if line_buffer.trim_ascii().is_empty() {
            continue;
        }

        // Remove newline if present
        if line_buffer.ends_with(b"\n") {
            line_buffer.pop();
            if line_buffer.ends_with(b"\r") {
                line_buffer.pop();
            }
        }

        // Parse JSON - Always use sonic-rs for optimized engine
        // Use from_slice to avoid UTF-8 string conversion
        let message: Result<SessionMessage, _> = sonic_rs::from_slice(&line_buffer);

        match message {
            Ok(message) => {
                // Check if first message is summary
                if is_first_line {
                    is_first_line = false;
                    if message.get_type() == "summary" {
                        found_summary_first = true;
                        if options.verbose {
                            eprintln!("DEBUG: Found summary at first line in {file_path:?}");
                        }
                    }
                }

                // Update timestamps
                if let Some(ts) = message.get_timestamp() {
                    latest_timestamp = Some(ts.to_string());
                    // Track first timestamp after summary for summary messages
                    if first_timestamp.is_none() && found_summary_first {
                        first_timestamp = Some(ts.to_string());
                        if options.verbose {
                            eprintln!(
                                "DEBUG: Found first timestamp '{ts}' after summary in {file_path:?}"
                            );
                        }
                    }
                }

                // Get searchable text
                let text = message.get_searchable_text();

                // Apply query condition
                if let Ok(matches) = query.evaluate(&text) {
                    if matches {
                        // Apply inline filters
                        if let Some(role) = &options.role {
                            // For summary messages, only match if explicitly filtering for "summary"
                            if message.get_type() == "summary" {
                                if role != "summary" {
                                    continue;
                                }
                            } else if message.get_type() != role {
                                continue;
                            }
                        }

                        if let Some(session_id) = &options.session_id {
                            if message.get_session_id() != Some(session_id) {
                                continue;
                            }
                        }

                        // Check project_path filter (matches against file path)
                        if let Some(project_path) = &options.project_path {
                            let file_path_str = file_path.to_string_lossy();
                            if !path_encoding::file_belongs_to_project(&file_path_str, project_path)
                            {
                                continue;
                            }
                        }

                        // Create result
                        let timestamp = if message.get_type() == "summary" {
                            // Use first non-summary timestamp or file ctime
                            first_timestamp
                                .as_ref()
                                .or(latest_timestamp.as_ref())
                                .cloned()
                                .unwrap_or_else(|| file_ctime.clone())
                        } else {
                            message
                                .get_timestamp()
                                .map(|s| s.to_string())
                                .unwrap_or_else(|| file_ctime.clone())
                        };

<<<<<<< HEAD
                        let has_thinking = message.has_thinking();
                        let has_tools = message.has_tool_use();

                        // For SessionViewer, we need raw_json
                        let raw_json = if options.session_id.is_some() {
                            // Convert line_buffer to String for raw_json
                            Some(String::from_utf8_lossy(&line_buffer).to_string())
                        } else {
                            None
                        };

=======
>>>>>>> e07863de
                        results.push(SearchResult {
                            timestamp,
                            role: message.get_type().to_string(),
                            text,
                            file: file_path.display().to_string(),
                            uuid: message.get_uuid().unwrap_or("").to_string(),
                            session_id: message.get_session_id().unwrap_or("").to_string(),
                            query: query.clone(),
                            cwd: message.get_cwd().unwrap_or("").to_string(),
                            message_type: message.get_type().to_string(),
                            raw_json,
                        });
                    }
                }
            }
            Err(e) => {
                if options.verbose {
                    eprintln!("Failed to parse JSON in {file_path:?}: {e}");
                }
                // Continue processing other lines
            }
        }
    }

    Ok(results)
}

#[cfg(test)]
mod tests {
    use super::*;
    use crate::query::parse_query;
    use std::io::Write;
    use tempfile::tempdir;

    #[test]
    fn test_search_engine() -> Result<()> {
        let temp_dir = tempdir()?;
        let test_file = temp_dir.path().join("test.jsonl");

        // Create test data
        let mut file = File::create(&test_file)?;
        writeln!(
            file,
            r#"{{"type":"user","message":{{"role":"user","content":"Hello world"}},"uuid":"123","timestamp":"2024-01-01T00:00:00Z","sessionId":"session1","parentUuid":null,"isSidechain":false,"userType":"external","cwd":"/test","version":"1.0"}}"#
        )?;
        writeln!(
            file,
            r#"{{"type":"assistant","message":{{"id":"msg1","type":"message","role":"assistant","model":"claude","content":[{{"type":"text","text":"Hi there!"}}],"stop_reason":"end_turn","stop_sequence":null,"usage":{{"input_tokens":10,"cache_creation_input_tokens":0,"cache_read_input_tokens":0,"output_tokens":5}}}},"uuid":"124","timestamp":"2024-01-01T00:00:01Z","sessionId":"session1","parentUuid":"123","isSidechain":false,"userType":"external","cwd":"/test","version":"1.0"}}"#
        )?;

        // Search for "Hello"
        let options = SearchOptions::default();
        let engine = RayonEngine::new(options);
        let query = parse_query("Hello")?;
        let (results, _, _) = engine.search(test_file.to_str().unwrap(), query)?;

        assert_eq!(results.len(), 1);
        assert_eq!(results[0].role, "user");
        assert!(results[0].text.contains("Hello world"));

        Ok(())
    }

    #[test]
    fn test_role_filter() -> Result<()> {
        let temp_dir = tempdir()?;
        let test_file = temp_dir.path().join("test.jsonl");

        // Create test data with different roles
        let mut file = File::create(&test_file)?;
        writeln!(
            file,
            r#"{{"type":"user","message":{{"role":"user","content":"test message"}},"uuid":"1","timestamp":"2024-01-01T00:00:00Z","sessionId":"s1","parentUuid":null,"isSidechain":false,"userType":"external","cwd":"/","version":"1"}}"#
        )?;
        writeln!(
            file,
            r#"{{"type":"system","content":"test message","uuid":"2","timestamp":"2024-01-01T00:00:01Z","sessionId":"s1","parentUuid":null,"isSidechain":false,"userType":"external","cwd":"/","version":"1","isMeta":false}}"#
        )?;

        // Search with role filter
        let options = SearchOptions {
            role: Some("user".to_string()),
            ..Default::default()
        };

        let engine = RayonEngine::new(options);
        let query = parse_query("test")?;
        let (results, _, _) = engine.search(test_file.to_str().unwrap(), query)?;

        assert_eq!(results.len(), 1);
        assert_eq!(results[0].role, "user");

        Ok(())
    }
}<|MERGE_RESOLUTION|>--- conflicted
+++ resolved
@@ -334,10 +334,6 @@
                                 .unwrap_or_else(|| file_ctime.clone())
                         };
 
-<<<<<<< HEAD
-                        let has_thinking = message.has_thinking();
-                        let has_tools = message.has_tool_use();
-
                         // For SessionViewer, we need raw_json
                         let raw_json = if options.session_id.is_some() {
                             // Convert line_buffer to String for raw_json
@@ -345,9 +341,6 @@
                         } else {
                             None
                         };
-
-=======
->>>>>>> e07863de
                         results.push(SearchResult {
                             timestamp,
                             role: message.get_type().to_string(),
