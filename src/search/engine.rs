--- conflicted
+++ resolved
@@ -217,7 +217,6 @@
 
         Ok(())
     }
-
 }
 
 // Helper function to search a single file using blocking I/O with optimized buffer
@@ -238,25 +237,44 @@
         let mut reader = BufReader::with_capacity(64 * 1024, file); // Changed to 64KB like basic Smol
         
         // Get file creation time for fallback
-        let file_ctime = metadata
-            .created()
-            .ok()
-            .and_then(|created| {
-                created
-                    .duration_since(std::time::UNIX_EPOCH)
-                    .ok()
-                    .map(|d| {
-                        let timestamp = chrono::DateTime::from_timestamp(d.as_secs() as i64, 0)
-                            .unwrap_or_else(chrono::Utc::now);
-                        timestamp.to_rfc3339()
-                    })
+        // Use platform-specific approach like main branch
+        let file_ctime = Some(&metadata)
+            .and_then(|m| {
+                // Try to get creation time (birth time) first
+                #[cfg(target_os = "macos")]
+                {
+                    m.created().ok()
+                }
+                // Fall back to modified time on other systems
+                #[cfg(not(target_os = "macos"))]
+                {
+                    m.modified().ok()
+                }
             })
-            .unwrap_or_else(|| chrono::Utc::now().to_rfc3339());
+            .map(|t| {
+                let duration = t.duration_since(std::time::UNIX_EPOCH).unwrap_or_default();
+                let ctime = chrono::DateTime::<chrono::Utc>::from_timestamp(duration.as_secs() as i64, 0)
+                    .unwrap_or_else(chrono::Utc::now)
+                    .to_rfc3339();
+                if options_owned.verbose {
+                    eprintln!("DEBUG: file_ctime for {:?} = {}", file_path_owned, ctime);
+                }
+                ctime
+            })
+            .unwrap_or_else(|| {
+                let now = chrono::Utc::now().to_rfc3339();
+                if options_owned.verbose {
+                    eprintln!("DEBUG: Using current time as fallback: {}", now);
+                }
+                now
+            });
         
         let mut results = Vec::with_capacity(256); // 4x larger initial capacity to reduce reallocations
         let mut latest_timestamp: Option<String> = None;
         let mut first_timestamp: Option<String> = None;
         let mut line_buffer = Vec::with_capacity(16 * 1024); // 2x larger reusable line buffer
+        let mut is_first_line = true;
+        let mut found_summary_first = false;
         
         loop {
             line_buffer.clear();
@@ -284,93 +302,73 @@
             
             match message {
                 Ok(message) => {
-                // Update timestamps
-                if let Some(ts) = message.get_timestamp() {
-                    latest_timestamp = Some(ts.to_string());
-                    // Track first non-summary message timestamp
-                    if first_timestamp.is_none() && message.get_type() != "summary" {
-                        first_timestamp = Some(ts.to_string());
-                    }
-                }
-                
-                // Get searchable text
-                let text = message.get_searchable_text();
-                
-                // Apply query condition
-                if let Ok(matches) = query_owned.evaluate(&text) {
-                    if matches {
-                        // Apply inline filters
-                        if let Some(role) = &options_owned.role {
-                            if message.get_type() != role {
-                                continue;
+                    // Check if first message is summary
+                    if is_first_line {
+                        is_first_line = false;
+                        if message.get_type() == "summary" {
+                            found_summary_first = true;
+                            if options_owned.verbose {
+                                eprintln!("DEBUG: Found summary at first line in {:?}", file_path_owned);
                             }
                         }
-                        
-                        if let Some(session_id) = &options_owned.session_id {
-                            if message.get_session_id() != Some(session_id) {
-                                continue;
+                    }
+                    
+                    // Update timestamps
+                    if let Some(ts) = message.get_timestamp() {
+                        latest_timestamp = Some(ts.to_string());
+                        // Track first timestamp after summary for summary messages
+                        if first_timestamp.is_none() && found_summary_first {
+                            first_timestamp = Some(ts.to_string());
+                            if options_owned.verbose {
+                                eprintln!("DEBUG: Found first timestamp '{}' after summary in {:?}", ts, file_path_owned);
                             }
-<<<<<<< HEAD
                         }
-                        
-                        // Check project_path filter (matches against cwd field)
-                        if let Some(project_path) = &options_owned.project_path {
-                            if let Some(cwd) = message.get_cwd() {
-                                if !cwd.starts_with(project_path) {
+                    }
+                    
+                    // Get searchable text
+                    let text = message.get_searchable_text();
+                    
+                    // Apply query condition
+                    if let Ok(matches) = query_owned.evaluate(&text) {
+                        if matches {
+                            // Apply inline filters
+                            if let Some(role) = &options_owned.role {
+                                if message.get_type() != role {
                                     continue;
                                 }
                             }
-=======
-
-                            // Check cwd filter
-                            if let Some(cwd_filter) = &self.options.project_path {
+                            
+                            if let Some(session_id) = &options_owned.session_id {
+                                if message.get_session_id() != Some(session_id) {
+                                    continue;
+                                }
+                            }
+                            
+                            // Check project_path filter (matches against cwd field)
+                            if let Some(project_path) = &options_owned.project_path {
                                 if let Some(cwd) = message.get_cwd() {
-                                    if !cwd.starts_with(cwd_filter) {
+                                    if !cwd.starts_with(project_path) {
                                         continue;
                                     }
                                 }
                             }
-
-                            let msg_timestamp = message.get_timestamp();
-                            if self.options.verbose && message.get_type() == "summary" {
-                                eprintln!(
-                                    "DEBUG: Processing summary message, uuid={}, original_timestamp={:?}",
-                                    message.get_uuid().unwrap_or("NO_UUID"),
-                                    msg_timestamp
-                                );
-                            }
-
-                            let final_timestamp = msg_timestamp
-                                    .map(|s| {
-                                        if self.options.verbose && message.get_type() == "summary" {
-                                            eprintln!("DEBUG: Summary has its own timestamp: {s}");
-                                        }
-                                        s.to_string()
-                                    })
-                                    .or_else(|| {
-                                        // For summary messages, prefer first_timestamp over latest_timestamp
-                                        if message.get_type() == "summary" {
-                                            if self.options.verbose {
-                                                eprintln!("DEBUG: Summary message without timestamp, first_timestamp={first_timestamp:?}, latest_timestamp={latest_timestamp:?}");
-                                            }
-                                            first_timestamp.clone()
-                                        } else {
-                                            latest_timestamp.clone()
-                                        }
-                                    })
-                                    .unwrap_or_else(|| {
-                                        if self.options.verbose && message.get_type() == "summary" {
-                                            eprintln!("DEBUG: Using file_ctime '{file_ctime}' for summary as fallback");
-                                        }
-                                        file_ctime.clone()
-                                    });
-
-                            if self.options.verbose && message.get_type() == "summary" {
-                                eprintln!("DEBUG: Final timestamp for summary: {final_timestamp}");
-                            }
-
-                            results.push(SearchResult {
-                                file: file_path.to_string_lossy().to_string(),
+                            
+                            // Determine timestamp based on message type (matching main branch logic)
+                            let final_timestamp = message
+                                .get_timestamp()
+                                .map(|ts| ts.to_string())
+                                .or_else(|| {
+                                    // For summary messages, prefer first_timestamp over latest_timestamp
+                                    if message.get_type() == "summary" {
+                                        first_timestamp.clone()
+                                    } else {
+                                        latest_timestamp.clone()
+                                    }
+                                })
+                                .unwrap_or_else(|| file_ctime.clone());
+                            
+                            let result = SearchResult {
+                                file: file_path_owned.to_string_lossy().to_string(),
                                 uuid: message.get_uuid().unwrap_or("").to_string(),
                                 timestamp: final_timestamp,
                                 session_id: message.get_session_id().unwrap_or("").to_string(),
@@ -379,44 +377,13 @@
                                 has_tools: message.has_tool_use(),
                                 has_thinking: message.has_thinking(),
                                 message_type: message.get_type().to_string(),
-                                query: query.clone(),
+                                query: query_owned.clone(),
                                 cwd: message.get_cwd().unwrap_or("").to_string(),
-                                raw_json: Some(line.clone()),
-                            });
->>>>>>> 331917dc
+                                raw_json: None,
+                            };
+                            results.push(result);
                         }
-                        
-                        // Determine timestamp based on message type (matching Rayon logic)
-                        let final_timestamp = message
-                            .get_timestamp()
-                            .map(|ts| ts.to_string())
-                            .or_else(|| {
-                                // For summary messages, prefer first_timestamp over latest_timestamp
-                                if message.get_type() == "summary" {
-                                    first_timestamp.clone()
-                                } else {
-                                    latest_timestamp.clone()
-                                }
-                            })
-                            .unwrap_or_else(|| file_ctime.clone());
-                        
-                        let result = SearchResult {
-                            file: file_path_owned.to_string_lossy().to_string(),
-                            uuid: message.get_uuid().unwrap_or("").to_string(),
-                            timestamp: final_timestamp,
-                            session_id: message.get_session_id().unwrap_or("").to_string(),
-                            role: message.get_type().to_string(),
-                            text: message.get_content_text(),
-                            has_tools: message.has_tool_use(),
-                            has_thinking: message.has_thinking(),
-                            message_type: message.get_type().to_string(),
-                            query: query_owned.clone(),
-                            cwd: message.get_cwd().unwrap_or("").to_string(),
-                            raw_json: None,
-                        };
-                        results.push(result);
                     }
-                }
                 }
                 Err(e) => {
                     if options_owned.verbose {
@@ -430,54 +397,12 @@
             }
         }
         
+        if found_summary_first && first_timestamp.is_none() && options_owned.verbose {
+            eprintln!("DEBUG: No timestamp found after summary in {:?}", file_path_owned);
+        }
+        
         Ok(results)
-<<<<<<< HEAD
     }).await
-=======
-    }
-
-    fn apply_filters(
-        &self,
-        results: &mut Vec<SearchResult>,
-        role_filter: Option<String>,
-    ) -> Result<()> {
-        // Apply role filter from interactive UI (if provided)
-        if let Some(role) = role_filter {
-            results.retain(|r| r.role == role);
-        }
-
-        // Apply role filter from command line options
-        if let Some(role) = &self.options.role {
-            results.retain(|r| r.role == *role);
-        }
-        // Apply timestamp filters
-        if let Some(before) = &self.options.before {
-            let before_time =
-                DateTime::parse_from_rfc3339(before).context("Invalid 'before' timestamp")?;
-            results.retain(|r| {
-                if let Ok(time) = DateTime::parse_from_rfc3339(&r.timestamp) {
-                    time < before_time
-                } else {
-                    false
-                }
-            });
-        }
-
-        if let Some(after) = &self.options.after {
-            let after_time =
-                DateTime::parse_from_rfc3339(after).context("Invalid 'after' timestamp")?;
-            results.retain(|r| {
-                if let Ok(time) = DateTime::parse_from_rfc3339(&r.timestamp) {
-                    time > after_time
-                } else {
-                    false
-                }
-            });
-        }
-
-        Ok(())
-    }
->>>>>>> 331917dc
 }
 
 
@@ -871,10 +796,6 @@
         Ok(())
     }
 
-<<<<<<< HEAD
-
-=======
->>>>>>> 331917dc
     #[test]
     fn test_cwd_filter() -> Result<()> {
         let temp_dir = tempdir()?;
