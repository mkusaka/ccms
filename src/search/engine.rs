--- conflicted
+++ resolved
@@ -2,7 +2,7 @@
 use chrono::DateTime;
 use smol::channel;
 use std::fs::File;
-use std::io::{BufRead, BufReader, Read};
+use std::io::{BufRead, BufReader};
 use std::path::Path;
 use std::sync::Arc;
 
@@ -178,207 +178,6 @@
         Ok((all_results, elapsed, total_count))
     }
 
-<<<<<<< HEAD
-=======
-    fn search_file(&self, file_path: &Path, query: &QueryCondition) -> Result<Vec<SearchResult>> {
-        let file =
-            File::open(file_path).with_context(|| format!("Failed to open file: {file_path:?}"))?;
-
-        // Get file metadata
-        let metadata = file.metadata()?;
-        let _file_size = metadata.len();
-
-        // Get file creation time for summary messages
-        let file_ctime = Some(&metadata)
-            .and_then(|m| {
-                // Try to get creation time (birth time) first
-                #[cfg(target_os = "macos")]
-                {
-                    m.created().ok()
-                }
-                // Fall back to modified time on other systems
-                #[cfg(not(target_os = "macos"))]
-                {
-                    m.modified().ok()
-                }
-            })
-            .map(|t| {
-                let duration = t.duration_since(std::time::UNIX_EPOCH).unwrap_or_default();
-                let ctime =
-                    chrono::DateTime::<chrono::Utc>::from_timestamp(duration.as_secs() as i64, 0)
-                        .unwrap_or_else(chrono::Utc::now)
-                        .to_rfc3339();
-                if self.options.verbose {
-                    eprintln!("DEBUG: file_ctime for {file_path:?} = {ctime}");
-                }
-                ctime
-            })
-            .unwrap_or_else(|| {
-                let now = chrono::Utc::now().to_rfc3339();
-                if self.options.verbose {
-                    eprintln!("DEBUG: Using current time as fallback: {now}");
-                }
-                now
-            });
-
-        // Use optimized buffer size for JSONL files
-        let reader = BufReader::with_capacity(32 * 1024, file);
-        let lines: Vec<String> = reader.lines().collect::<Result<Vec<_>, _>>()?;
-
-        // Second pass: find first timestamp if first message is summary
-        let mut first_timestamp: Option<String> = None;
-        if !lines.is_empty() {
-            let mut first_line_bytes = lines[0].as_bytes().to_vec();
-            if let Ok(first_msg) =
-                simd_json::serde::from_slice::<SessionMessage>(&mut first_line_bytes)
-            {
-                if first_msg.get_type() == "summary" {
-                    if self.options.verbose {
-                        eprintln!("DEBUG: Found summary at first line in {file_path:?}");
-                    }
-                    // Look for first timestamp in subsequent messages
-                    for (idx, line) in lines.iter().skip(1).enumerate() {
-                        let mut line_bytes = line.as_bytes().to_vec();
-                        if let Ok(msg) =
-                            simd_json::serde::from_slice::<SessionMessage>(&mut line_bytes)
-                        {
-                            if let Some(ts) = msg.get_timestamp() {
-                                first_timestamp = Some(ts.to_string());
-                                if self.options.verbose {
-                                    eprintln!(
-                                        "DEBUG: Found timestamp '{}' at line {} in {:?}",
-                                        ts,
-                                        idx + 2,
-                                        file_path
-                                    );
-                                }
-                                break;
-                            }
-                        }
-                    }
-                    if first_timestamp.is_none() && self.options.verbose {
-                        eprintln!("DEBUG: No timestamp found after summary in {file_path:?}");
-                    }
-                }
-            }
-        }
-
-        let mut results = Vec::new();
-        let mut latest_timestamp: Option<String> = None;
-
-        for (line_num, line) in lines.iter().enumerate() {
-            if line.trim().is_empty() {
-                continue;
-            }
-
-            // Parse JSON with SIMD optimization
-            let mut json_bytes = line.as_bytes().to_vec();
-            match simd_json::serde::from_slice::<SessionMessage>(&mut json_bytes) {
-                Ok(message) => {
-                    // Update latest timestamp if this message has one
-                    if let Some(ts) = message.get_timestamp() {
-                        latest_timestamp = Some(ts.to_string());
-                    }
-
-                    // Extract searchable text (content + metadata)
-                    let text = message.get_searchable_text();
-
-                    // Apply query condition
-                    if let Ok(matches) = query.evaluate(&text) {
-                        if matches {
-                            // Check role filter
-                            if let Some(role) = &self.options.role {
-                                if message.get_type() != role {
-                                    continue;
-                                }
-                            }
-
-                            // Check session filter
-                            if let Some(session_id) = &self.options.session_id {
-                                if message.get_session_id() != Some(session_id) {
-                                    continue;
-                                }
-                            }
-
-                            // Check cwd filter
-                            if let Some(cwd_filter) = &self.options.project_path {
-                                if let Some(cwd) = message.get_cwd() {
-                                    if !cwd.starts_with(cwd_filter) {
-                                        continue;
-                                    }
-                                }
-                            }
-
-                            let msg_timestamp = message.get_timestamp();
-                            if self.options.verbose && message.get_type() == "summary" {
-                                eprintln!(
-                                    "DEBUG: Processing summary message, uuid={}, original_timestamp={:?}",
-                                    message.get_uuid().unwrap_or("NO_UUID"),
-                                    msg_timestamp
-                                );
-                            }
-
-                            let final_timestamp = msg_timestamp
-                                    .map(|s| {
-                                        if self.options.verbose && message.get_type() == "summary" {
-                                            eprintln!("DEBUG: Summary has its own timestamp: {s}");
-                                        }
-                                        s.to_string()
-                                    })
-                                    .or_else(|| {
-                                        // For summary messages, prefer first_timestamp over latest_timestamp
-                                        if message.get_type() == "summary" {
-                                            if self.options.verbose {
-                                                eprintln!("DEBUG: Summary message without timestamp, first_timestamp={first_timestamp:?}, latest_timestamp={latest_timestamp:?}");
-                                            }
-                                            first_timestamp.clone()
-                                        } else {
-                                            latest_timestamp.clone()
-                                        }
-                                    })
-                                    .unwrap_or_else(|| {
-                                        if self.options.verbose && message.get_type() == "summary" {
-                                            eprintln!("DEBUG: Using file_ctime '{file_ctime}' for summary as fallback");
-                                        }
-                                        file_ctime.clone()
-                                    });
-
-                            if self.options.verbose && message.get_type() == "summary" {
-                                eprintln!("DEBUG: Final timestamp for summary: {final_timestamp}");
-                            }
-
-                            results.push(SearchResult {
-                                file: file_path.to_string_lossy().to_string(),
-                                uuid: message.get_uuid().unwrap_or("").to_string(),
-                                timestamp: final_timestamp,
-                                session_id: message.get_session_id().unwrap_or("").to_string(),
-                                role: message.get_type().to_string(),
-                                text: message.get_content_text(),
-                                has_tools: message.has_tool_use(),
-                                has_thinking: message.has_thinking(),
-                                message_type: message.get_type().to_string(),
-                                query: query.clone(),
-                                cwd: message.get_cwd().unwrap_or("").to_string(),
-                                raw_json: Some(line.clone()),
-                            });
-                        }
-                    }
-                }
-                Err(e) => {
-                    if self.options.verbose {
-                        eprintln!(
-                            "Failed to parse JSON at line {} in {:?}: {}",
-                            line_num + 1,
-                            file_path,
-                            e
-                        );
-                    }
-                }
-            }
-        }
-        Ok(results)
-    }
->>>>>>> 331917dc
 
     fn apply_filters(
         &self,
@@ -395,6 +194,11 @@
             results.retain(|r| &r.session_id == session_id);
         }
 
+        // Apply cwd filter (project_path)
+        if let Some(ref cwd_filter) = self.options.project_path {
+            results.retain(|r| r.cwd.starts_with(cwd_filter));
+        }
+
         // Apply time filters
         if let Some(ref after) = self.options.after {
             if let Ok(after_dt) = DateTime::parse_from_rfc3339(after) {
@@ -418,7 +222,6 @@
 
         Ok(())
     }
-<<<<<<< HEAD
 
 }
 
@@ -538,7 +341,7 @@
                             has_thinking: message.has_thinking(),
                             message_type: message.get_type().to_string(),
                             query: query_owned.clone(),
-                            project_path: extract_project_path(&file_path_owned),
+                            cwd: message.get_cwd().unwrap_or("").to_string(),
                             raw_json: None,
                         };
                         results.push(result);
@@ -551,16 +354,6 @@
     }).await
 }
 
-fn extract_project_path(file_path: &Path) -> String {
-    file_path
-        .parent()
-        .and_then(|p| p.file_name())
-        .and_then(|n| n.to_str())
-        .unwrap_or("")
-        .to_string()
-=======
->>>>>>> 331917dc
-}
 
 fn format_preview(text: &str, query: &QueryCondition, context_length: usize) -> String {
     // Find the first match position
@@ -952,8 +745,9 @@
         Ok(())
     }
 
-    #[test]
-    fn test_cwd_filter() -> Result<()> {
+
+    #[test]
+    fn test_project_path_filter() -> Result<()> {
         let temp_dir = tempdir()?;
         let projects_dir = temp_dir.path().join(".claude").join("projects");
         std::fs::create_dir_all(&projects_dir)?;
@@ -980,7 +774,7 @@
             r#"{{"type":"user","message":{{"role":"user","content":"Project 2 message"}},"uuid":"2","timestamp":"2024-01-01T00:00:00Z","sessionId":"s2","parentUuid":null,"isSidechain":false,"userType":"external","cwd":"/Users/project2","version":"1"}}"#
         )?;
 
-        // Search with cwd filter
+        // Search with project filter
         let options = SearchOptions {
             project_path: Some("/Users/project1".to_string()),
             ..Default::default()
