use super::*;
use crate::query::condition::QueryCondition;
use crate::{SearchOptions, SearchResult};
// use crossterm::event::{Event, KeyCode, KeyEvent, KeyModifiers};
use ratatui::Terminal;
use ratatui::backend::TestBackend;
use ratatui::buffer::Buffer;
use std::fs::File;
use std::io::Write;
use std::sync::mpsc;
use std::time::Duration;
use tempfile::tempdir;

fn create_test_result(role: &str, content: &str, timestamp: &str) -> SearchResult {
    SearchResult {
        file: "/test/path".to_string(),
        uuid: "test-uuid".to_string(),
        timestamp: timestamp.to_string(),
        session_id: "test-session".to_string(),
        role: role.to_string(),
        text: content.to_string(),
        has_tools: false,
        has_thinking: false,
        message_type: "message".to_string(),
        query: QueryCondition::Literal {
            pattern: "test".to_string(),
            case_sensitive: false,
        },
        project_path: "/test/project".to_string(),
        raw_json: None,
    }
}

fn create_test_terminal() -> Terminal<TestBackend> {
    let backend = TestBackend::new(80, 24);
    Terminal::new(backend).unwrap()
}

fn find_text_in_buffer(buffer: &Buffer, text: &str) -> Option<(u16, u16)> {
    for y in 0..buffer.area.height {
        let mut line = String::new();
        for x in 0..buffer.area.width {
            let cell = &buffer[(x, y)];
            line.push_str(cell.symbol());
        }
        if let Some(x) = line.find(text) {
            return Some((x as u16, y));
        }
    }
    None
}

#[test]
fn test_initial_state() {
    let search = InteractiveSearch::new(SearchOptions::default());
    assert!(search.query.is_empty());
    assert!(search.results.is_empty());
    assert_eq!(search.selected_index, 0);
    assert_eq!(search.scroll_offset, 0);
    assert_eq!(search.mode, Mode::Search);
}

#[test]
fn test_draw_search_mode() {
    let mut search = InteractiveSearch::new(SearchOptions::default());
    search.query = "test query".to_string();
    search.results = vec![
        create_test_result("user", "Test message", "2024-01-01T00:00:00Z"),
        create_test_result("assistant", "Another test", "2024-01-01T00:01:00Z"),
    ];

    let mut terminal = create_test_terminal();
    terminal.draw(|f| search.draw_search(f)).unwrap();

    let buffer = terminal.backend().buffer();

    // Check that search prompt is displayed
    assert!(find_text_in_buffer(buffer, "Search:").is_some());

    // Check that query is displayed
    assert!(find_text_in_buffer(buffer, "test query").is_some());

    // Check that results are displayed
    assert!(find_text_in_buffer(buffer, "Test message").is_some());
    assert!(find_text_in_buffer(buffer, "Another test").is_some());
}

#[test]
fn test_draw_help_mode() {
    let mut search = InteractiveSearch::new(SearchOptions::default());
    search.mode = Mode::Help;

    let mut terminal = create_test_terminal();
    terminal.draw(|f| search.draw_help(f)).unwrap();

    let buffer = terminal.backend().buffer();

    // Check that help content is displayed
    assert!(find_text_in_buffer(buffer, "CCMS Help").is_some());
    assert!(find_text_in_buffer(buffer, "Search Mode:").is_some());
    assert!(find_text_in_buffer(buffer, "Result Detail:").is_some());
}

#[test]
fn test_draw_result_detail() {
    let mut search = InteractiveSearch::new(SearchOptions::default());
    search.mode = Mode::ResultDetail;
    search.selected_result = Some(create_test_result(
        "user",
        "Detailed test message with more content",
        "2024-01-01T00:00:00Z",
    ));

    let mut terminal = create_test_terminal();
    terminal.draw(|f| search.draw_result_detail(f)).unwrap();

    let buffer = terminal.backend().buffer();

    // Check that result details are displayed - look for metadata fields
    assert!(find_text_in_buffer(buffer, "Role:").is_some());
    assert!(find_text_in_buffer(buffer, "Time:").is_some());
    // The title bar should show "Result Detail"
    assert!(find_text_in_buffer(buffer, "Result Detail").is_some());
    // Actions should be shown
    assert!(find_text_in_buffer(buffer, "Actions:").is_some());
    assert!(find_text_in_buffer(buffer, "View full session").is_some());
}

#[test]
<<<<<<< HEAD
fn test_ctrl_t_truncation_toggle() {
    let temp_dir = tempdir().unwrap();
    let test_file = temp_dir.path().join("test.jsonl");

    // Create test file with a long message
    let mut file = File::create(&test_file).unwrap();
    writeln!(file, r#"{{"type":"user","message":{{"role":"user","content":"This is a very long message that should demonstrate truncation behavior when toggled"}},"uuid":"1","timestamp":"2024-01-01T00:00:00Z","sessionId":"s1","parentUuid":null,"isSidechain":false,"userType":"external","cwd":"/test","version":"1.0"}}"#).unwrap();
    drop(file);

    let mut search = InteractiveSearch::new(SearchOptions::default());

    // Initially truncation should be enabled
    assert!(search.truncation_enabled);

    // Simulate Ctrl+T to toggle truncation
    use crossterm::event::{KeyCode, KeyEvent, KeyModifiers};
    let ctrl_t = KeyEvent::new(KeyCode::Char('t'), KeyModifiers::CONTROL);
    search
        .handle_search_input(ctrl_t, test_file.to_str().unwrap())
        .unwrap();

    // Truncation should now be disabled
    assert!(!search.truncation_enabled);
    assert_eq!(
        search.message,
        Some("Message display: Full Text".to_string())
    );

    // Toggle again
    search
        .handle_search_input(ctrl_t, test_file.to_str().unwrap())
        .unwrap();

    // Truncation should be enabled again
    assert!(search.truncation_enabled);
    assert_eq!(
        search.message,
        Some("Message display: Truncated".to_string())
    );

    // Test that Ctrl+T does NOT work in result detail mode
    search.selected_result = Some(create_test_result(
        "user",
        "Test message",
        "2024-01-01T00:00:00Z",
    ));
    search.mode = Mode::ResultDetail;
    search.truncation_enabled = true;
    search.message = None;

    // Try to toggle in result detail mode - should not change
    search.handle_result_detail_input(ctrl_t).unwrap();
    assert!(search.truncation_enabled); // Should remain true
    assert!(search.message.is_none()); // No toggle message should appear
}

#[test]
fn test_ctrl_r_cache_reload() {
    let temp_dir = tempdir().unwrap();
    let test_file = temp_dir.path().join("test.jsonl");

    // Create initial file
    let mut file = File::create(&test_file).unwrap();
    writeln!(file, r#"{{"type":"user","message":{{"role":"user","content":"Original message"}},"uuid":"1","timestamp":"2024-01-01T00:00:00Z","sessionId":"s1","parentUuid":null,"isSidechain":false,"userType":"external","cwd":"/test","version":"1.0"}}"#).unwrap();
    drop(file);

    let mut search = InteractiveSearch::new(SearchOptions::default());
    search.query = "Original".to_string();
    search.execute_search_sync(test_file.to_str().unwrap());
    assert_eq!(search.results.len(), 1);

    // Modify file
    thread::sleep(Duration::from_millis(10));
    let mut file = File::create(&test_file).unwrap();
    writeln!(file, r#"{{"type":"user","message":{{"role":"user","content":"Updated message"}},"uuid":"2","timestamp":"2024-01-01T00:00:00Z","sessionId":"s1","parentUuid":null,"isSidechain":false,"userType":"external","cwd":"/test","version":"1.0"}}"#).unwrap();
    drop(file);

    // Simulate Ctrl+R
    use crossterm::event::{KeyCode, KeyEvent, KeyModifiers};
    let ctrl_r = KeyEvent::new(KeyCode::Char('r'), KeyModifiers::CONTROL);
    search
        .handle_search_input(ctrl_r, test_file.to_str().unwrap())
        .unwrap();

    // Cache should be cleared and search re-executed
    assert_eq!(
        search.message,
        Some("Cache cleared and reloaded".to_string())
    );

    // Search for updated content
    search.query = "Updated".to_string();
    search.execute_search_sync(test_file.to_str().unwrap());
    assert_eq!(search.results.len(), 1);
    assert!(search.results[0].text.contains("Updated"));
}

#[test]
fn test_truncation_toggle_preserves_state_across_modes() {
    let temp_dir = tempdir().unwrap();
    let test_file = temp_dir.path().join("test.jsonl");

    // Create test file
    let mut file = File::create(&test_file).unwrap();
    writeln!(file, r#"{{"type":"user","message":{{"role":"user","content":"Test message"}},"uuid":"1","timestamp":"2024-01-01T00:00:00Z","sessionId":"s1","parentUuid":null,"isSidechain":false,"userType":"external","cwd":"/test","version":"1.0"}}"#).unwrap();
    drop(file);

    let mut search = InteractiveSearch::new(SearchOptions::default());
    use crossterm::event::{KeyCode, KeyEvent, KeyModifiers};
    let ctrl_t = KeyEvent::new(KeyCode::Char('t'), KeyModifiers::CONTROL);

    // Initially truncation should be enabled
    assert!(search.truncation_enabled);

    // Toggle in Search mode
    search
        .handle_search_input(ctrl_t, test_file.to_str().unwrap())
        .unwrap();
    assert!(!search.truncation_enabled);
    assert_eq!(
        search.message,
        Some("Message display: Full Text".to_string())
    );

    // Load a result to test mode transitions
    search.query = "Test".to_string();
    search.execute_search_sync(test_file.to_str().unwrap());
    search.selected_index = 0;
    if !search.results.is_empty() {
        search.selected_result = Some(search.results[0].clone());
    }

    // Transition to detail mode - truncation state should persist
    search.mode = Mode::ResultDetail;
    assert!(!search.truncation_enabled);

    // Try to toggle in detail mode - should NOT change
    search.message = None;
    search.handle_result_detail_input(ctrl_t).unwrap();
    assert!(!search.truncation_enabled); // Should remain false
    assert!(search.message.is_none()); // No toggle message should appear

    // Go back to search mode and verify state persists
    search.mode = Mode::Search;
    assert!(!search.truncation_enabled);

    // Toggle should work again in search mode
    search
        .handle_search_input(ctrl_t, test_file.to_str().unwrap())
        .unwrap();
    assert!(search.truncation_enabled);
    assert_eq!(
        search.message,
        Some("Message display: Truncated".to_string())
    );
}

#[test]
fn test_search_navigation_keys() {
    let temp_dir = tempdir().unwrap();
    let test_file = temp_dir.path().join("test.jsonl");
=======
fn test_search_result_selection() {
    let mut search = InteractiveSearch::new(SearchOptions::default());
    search.results = vec![
        create_test_result("user", "First", "2024-01-01T00:00:00Z"),
        create_test_result("assistant", "Second", "2024-01-01T00:01:00Z"),
        create_test_result("user", "Third", "2024-01-01T00:02:00Z"),
    ];
>>>>>>> f2996da1

    assert_eq!(search.selected_index, 0);

    // Move down
    search.selected_index = 1;
    assert_eq!(search.selected_index, 1);

    // Move to last
    search.selected_index = 2;
    assert_eq!(search.selected_index, 2);

    // Wrap around
    search.selected_index = 0;
    assert_eq!(search.selected_index, 0);
}

#[test]
fn test_role_filter_cycle() {
    let mut search = InteractiveSearch::new(SearchOptions::default());

    // Initial state
    assert_eq!(search.role_filter, None);

    // Cycle through filters
    search.role_filter = Some("user".to_string());
    assert_eq!(search.role_filter, Some("user".to_string()));

    search.role_filter = Some("assistant".to_string());
    assert_eq!(search.role_filter, Some("assistant".to_string()));

    search.role_filter = Some("system".to_string());
    assert_eq!(search.role_filter, Some("system".to_string()));

    search.role_filter = None;
    assert_eq!(search.role_filter, None);
}

#[test]
fn test_truncate_message_multibyte_safe() {
    let search = InteractiveSearch::new(SearchOptions::default());

    // Test with Japanese characters
    let japanese = "こんにちは世界";
    let truncated = search.truncate_message(japanese, 10);
    assert_eq!(truncated, "こんにちは世界"); // 7 chars fits in width 10

    let truncated = search.truncate_message(japanese, 6);
    assert_eq!(truncated, "こんに..."); // Width 6: 3 chars + "..." = 6

    // Test with emojis
    let emojis = "Hello 👋 World 🌍";
    let truncated = search.truncate_message(emojis, 10);
    assert_eq!(truncated, "Hello 👋..."); // Should handle emoji boundaries
}

#[test]
fn test_session_viewer_rendering() {
    let mut search = InteractiveSearch::new(SearchOptions::default());
    search.mode = Mode::SessionViewer;
    search.session_order = Some(SessionOrder::Ascending);
    search.selected_result = Some(create_test_result("user", "Test", "2024-01-01T00:00:00Z"));

    // Add some test messages
    search.session_messages = vec![
        r#"{"type":"user","message":{"role":"user","content":"Hello"},"uuid":"1","timestamp":"2024-01-01T00:00:00Z","sessionId":"test-session"}"#.to_string(),
        r#"{"type":"assistant","message":{"role":"assistant","content":"Hi there"},"uuid":"2","timestamp":"2024-01-01T00:00:01Z","sessionId":"test-session"}"#.to_string(),
    ];

    let mut terminal = create_test_terminal();
    terminal.draw(|f| search.draw_session_viewer(f)).unwrap();

    let buffer = terminal.backend().buffer();

    // Check that session viewer is displayed
    assert!(find_text_in_buffer(buffer, "Session Viewer").is_some());
}

#[test]
fn test_draw_search_results_with_selection() {
    let mut search = InteractiveSearch::new(SearchOptions::default());
    search.results = vec![
        create_test_result("user", "First message", "2024-01-01T00:00:00Z"),
        create_test_result("assistant", "Second message", "2024-01-01T00:01:00Z"),
    ];
    search.selected_index = 1; // Select second result

    let mut terminal = create_test_terminal();
    terminal.draw(|f| search.draw_search(f)).unwrap();

    let buffer = terminal.backend().buffer();

    // Both messages should be visible
    assert!(find_text_in_buffer(buffer, "First message").is_some());
    assert!(find_text_in_buffer(buffer, "Second message").is_some());
}

#[test]
fn test_empty_search_results() {
    let mut search = InteractiveSearch::new(SearchOptions::default());
    search.query = "no matches".to_string();
    search.results = vec![];

    let mut terminal = create_test_terminal();
    terminal.draw(|f| search.draw_search(f)).unwrap();

    let buffer = terminal.backend().buffer();

    // Should show the query
    assert!(find_text_in_buffer(buffer, "no matches").is_some());

    // Should indicate no results
    assert!(find_text_in_buffer(buffer, "No results").is_some());
}

#[test]
fn test_long_message_truncation() {
    let mut search = InteractiveSearch::new(SearchOptions::default());
    let long_content = "This is a very long message that should be truncated when displayed in the search results list ".repeat(5);
    search.results = vec![create_test_result(
        "user",
        &long_content,
        "2024-01-01T00:00:00Z",
    )];

    let mut terminal = create_test_terminal();
    terminal.draw(|f| search.draw_search(f)).unwrap();

    let buffer = terminal.backend().buffer();

    // Should show truncated message with ellipsis
    assert!(find_text_in_buffer(buffer, "...").is_some());
}

#[test]
fn test_session_viewer_case_insensitive_search() {
    let mut search = InteractiveSearch::new(SearchOptions::default());
    search.mode = Mode::SessionViewer;
    search.session_order = Some(SessionOrder::Ascending);
    search.selected_result = Some(create_test_result("user", "Test", "2024-01-01T00:00:00Z"));

    // Add messages with mixed case content
    search.session_messages = vec![
        r#"{"type":"user","message":{"role":"user","content":"Hello World"},"uuid":"1","timestamp":"2024-01-01T00:00:00Z","sessionId":"test-session"}"#.to_string(),
        r#"{"type":"assistant","message":{"role":"assistant","content":"HELLO there"},"uuid":"2","timestamp":"2024-01-01T00:00:01Z","sessionId":"test-session"}"#.to_string(),
        r#"{"type":"user","message":{"role":"user","content":"goodbye"},"uuid":"3","timestamp":"2024-01-01T00:00:02Z","sessionId":"test-session"}"#.to_string(),
    ];

    // Search with lowercase
    search.session_query = "hello".to_string();

    // Draw to trigger filtering
    let mut terminal = create_test_terminal();
    terminal.draw(|f| search.draw_session_viewer(f)).unwrap();

    // Should match both messages containing "hello" regardless of case
    assert_eq!(search.session_filtered_indices.len(), 2);
    assert_eq!(search.session_filtered_indices, vec![0, 1]);

    // Search with uppercase
    search.session_query = "HELLO".to_string();
    terminal.draw(|f| search.draw_session_viewer(f)).unwrap();

    // Should still match both messages
    assert_eq!(search.session_filtered_indices.len(), 2);

    // Search for something not present
    search.session_query = "missing".to_string();
    terminal.draw(|f| search.draw_session_viewer(f)).unwrap();

    assert_eq!(search.session_filtered_indices.len(), 0);
}

#[test]
fn test_session_viewer_filtered_count_display() {
    let mut search = InteractiveSearch::new(SearchOptions::default());
    search.mode = Mode::SessionViewer;
    search.session_order = Some(SessionOrder::Ascending);
    search.selected_result = Some(create_test_result("user", "Test", "2024-01-01T00:00:00Z"));

    // Add some test messages
    search.session_messages = vec![
        r#"{"type":"user","message":{"role":"user","content":"Apple"},"uuid":"1","timestamp":"2024-01-01T00:00:00Z","sessionId":"test-session"}"#.to_string(),
        r#"{"type":"assistant","message":{"role":"assistant","content":"Banana"},"uuid":"2","timestamp":"2024-01-01T00:00:01Z","sessionId":"test-session"}"#.to_string(),
        r#"{"type":"user","message":{"role":"user","content":"Apple pie"},"uuid":"3","timestamp":"2024-01-01T00:00:02Z","sessionId":"test-session"}"#.to_string(),
    ];

    // Search for "apple"
    search.session_query = "apple".to_string();

    let mut terminal = create_test_terminal();
    terminal.draw(|f| search.draw_session_viewer(f)).unwrap();

    let buffer = terminal.backend().buffer();

    // Should show filtered count in the title
    assert!(find_text_in_buffer(buffer, "3 total, 2 filtered").is_some());
}

#[test]
fn test_session_viewer_search_filtering_implementation() {
    let mut search = InteractiveSearch::new(SearchOptions::default());
    search.mode = Mode::SessionViewer;
    search.session_order = Some(SessionOrder::Ascending);
    search.selected_result = Some(create_test_result("user", "Test", "2024-01-01T00:00:00Z"));

    // Set up messages
    search.session_messages = vec![
        r#"{"type":"user","message":{"role":"user","content":"Hello world"},"uuid":"1","timestamp":"2024-01-01T00:00:00Z","sessionId":"test-session"}"#.to_string(),
        r#"{"type":"assistant","message":{"role":"assistant","content":"Goodbye"},"uuid":"2","timestamp":"2024-01-01T00:00:01Z","sessionId":"test-session"}"#.to_string(),
        r#"{"type":"user","message":{"role":"user","content":"World peace"},"uuid":"3","timestamp":"2024-01-01T00:00:02Z","sessionId":"test-session"}"#.to_string(),
    ];

    // Test basic filtering
    search.session_query = "world".to_string();
    let mut terminal = create_test_terminal();
    terminal.draw(|f| search.draw_session_viewer(f)).unwrap();
    assert_eq!(search.session_filtered_indices, vec![0, 2]);

    // Test empty query shows all
    search.session_query = "".to_string();
    terminal.draw(|f| search.draw_session_viewer(f)).unwrap();
    assert_eq!(search.session_filtered_indices, vec![0, 1, 2]);

    // Test no matches
    search.session_query = "notfound".to_string();
    terminal.draw(|f| search.draw_session_viewer(f)).unwrap();
    assert_eq!(search.session_filtered_indices, Vec::<usize>::new());
}

#[test]
fn test_session_viewer_array_content_search() {
    let mut search = InteractiveSearch::new(SearchOptions::default());
    search.mode = Mode::SessionViewer;
    search.session_order = Some(SessionOrder::Ascending);
    search.selected_result = Some(create_test_result("user", "Test", "2024-01-01T00:00:00Z"));

    // Message with array content structure
    let array_message = r#"{
        "type":"assistant",
        "message":{
            "role":"assistant",
            "content":[
                {"type":"text","text":"First part"},
                {"type":"text","text":"Second part with keyword"},
                {"type":"text","text":"Third part"}
            ]
        },
        "uuid":"1",
        "timestamp":"2024-01-01T00:00:00Z",
        "sessionId":"test-session"
    }"#;

    search.session_messages = vec![
        array_message.to_string(),
        r#"{"type":"user","message":{"role":"user","content":"No match"},"uuid":"2","timestamp":"2024-01-01T00:00:01Z","sessionId":"test-session"}"#.to_string(),
    ];

    // Search for text in array content
    search.session_query = "keyword".to_string();
    let mut terminal = create_test_terminal();
    terminal.draw(|f| search.draw_session_viewer(f)).unwrap();

    // Should find the message with array content
    assert_eq!(search.session_filtered_indices, vec![0]);

    // Search for text not in array
    search.session_query = "missing".to_string();
    terminal.draw(|f| search.draw_session_viewer(f)).unwrap();
    assert_eq!(search.session_filtered_indices, Vec::<usize>::new());
}

#[test]
fn test_session_viewer_loading_error_handling() {
    let mut search = InteractiveSearch::new(SearchOptions::default());
    search.mode = Mode::SessionViewer;
    search.session_order = Some(SessionOrder::Ascending);
    search.selected_result = Some(create_test_result("user", "Test", "2024-01-01T00:00:00Z"));

    // Simulate loading with empty messages (error case)
    search.session_messages = vec![];

    let mut terminal = create_test_terminal();
    terminal.draw(|f| search.draw_session_viewer(f)).unwrap();

    let buffer = terminal.backend().buffer();

    // Should show that no messages are available
    assert!(
        find_text_in_buffer(buffer, "No messages").is_some()
            || find_text_in_buffer(buffer, "0 messages").is_some()
            || find_text_in_buffer(buffer, "Session Viewer").is_some()
    );
}

#[test]
fn test_session_viewer_no_matches_filtered_count() {
    let mut search = InteractiveSearch::new(SearchOptions::default());
    search.mode = Mode::SessionViewer;
    search.session_order = Some(SessionOrder::Ascending);
    search.selected_result = Some(create_test_result("user", "Test", "2024-01-01T00:00:00Z"));

    // Add messages
    search.session_messages = vec![
        r#"{"type":"user","message":{"role":"user","content":"Hello"},"uuid":"1","timestamp":"2024-01-01T00:00:00Z","sessionId":"test-session"}"#.to_string(),
        r#"{"type":"assistant","message":{"role":"assistant","content":"Hi"},"uuid":"2","timestamp":"2024-01-01T00:00:01Z","sessionId":"test-session"}"#.to_string(),
    ];

    // Search for something not present
    search.session_query = "notfound".to_string();

    let mut terminal = create_test_terminal();
    terminal.draw(|f| search.draw_session_viewer(f)).unwrap();

    let buffer = terminal.backend().buffer();

    // Should show that no messages match
    assert!(find_text_in_buffer(buffer, "No messages match filter").is_some());
}

#[test]
fn test_session_viewer_empty_session() {
    let mut search = InteractiveSearch::new(SearchOptions::default());
    search.mode = Mode::SessionViewer;
    search.session_order = Some(SessionOrder::Ascending);
    search.selected_result = Some(create_test_result("user", "Test", "2024-01-01T00:00:00Z"));

    // No messages at all
    search.session_messages = vec![];
    search.session_filtered_indices = vec![];

    let mut terminal = create_test_terminal();
    terminal.draw(|f| search.draw_session_viewer(f)).unwrap();

    let buffer = terminal.backend().buffer();

    // Should indicate empty session
    assert!(
        find_text_in_buffer(buffer, "No messages").is_some()
            || find_text_in_buffer(buffer, "0 messages").is_some()
            || find_text_in_buffer(buffer, "Empty session").is_some()
            || find_text_in_buffer(buffer, "Session Viewer").is_some()
    ); // At minimum, title should be shown
}

#[test]
fn test_session_viewer_scroll_indicator() {
    let mut search = InteractiveSearch::new(SearchOptions::default());
    search.mode = Mode::SessionViewer;
    search.session_order = Some(SessionOrder::Ascending);
    search.selected_result = Some(create_test_result("user", "Test", "2024-01-01T00:00:00Z"));

    // Add many messages to enable scrolling
    let mut messages = Vec::new();
    for i in 0..50 {
        messages.push(format!(
            r#"{{"type":"user","message":{{"role":"user","content":"Message {i}"}},"uuid":"{i}","timestamp":"2024-01-01T00:00:{i:02}Z","sessionId":"test-session"}}"#
        ));
    }
    search.session_messages = messages;
    search.session_filtered_indices = (0..50).collect();
    search.session_scroll_offset = 10; // Scrolled down

    let mut terminal = create_test_terminal();
    terminal.draw(|f| search.draw_session_viewer(f)).unwrap();

    let buffer = terminal.backend().buffer();

    // Should show some indication of scrolling capability
    // Check for arrows or scroll indicators
    assert!(
        find_text_in_buffer(buffer, "↑").is_some()
            || find_text_in_buffer(buffer, "↓").is_some()
            || find_text_in_buffer(buffer, "to scroll").is_some()
    );
}

#[test]
fn test_session_viewer_selected_message_highlight() {
    let mut search = InteractiveSearch::new(SearchOptions::default());
    search.mode = Mode::SessionViewer;
    search.session_order = Some(SessionOrder::Ascending);

    // Create a few messages
    search.session_messages = vec![
        r#"{"type":"user","message":{"role":"user","content":"First message"},"uuid":"1","timestamp":"2024-01-01T00:00:00Z","sessionId":"test-session"}"#.to_string(),
        r#"{"type":"assistant","message":{"role":"assistant","content":"Second message"},"uuid":"2","timestamp":"2024-01-01T00:00:01Z","sessionId":"test-session"}"#.to_string(),
        r#"{"type":"user","message":{"role":"user","content":"Third message"},"uuid":"3","timestamp":"2024-01-01T00:00:02Z","sessionId":"test-session"}"#.to_string(),
    ];
    search.session_filtered_indices = vec![0, 1, 2];
    search.session_selected_index = 1; // Select second message
    search.selected_result = Some(create_test_result("user", "Test", "2024-01-01T00:00:00Z"));

    let mut terminal = create_test_terminal();
    terminal.draw(|f| search.draw_session_viewer(f)).unwrap();

    let buffer = terminal.backend().buffer();

    // The new implementation doesn't use ">" prefix, it just highlights with bg color
    // Check for any numbered message (formatting might vary)
    assert!(find_text_in_buffer(buffer, "1.").is_some());
    assert!(find_text_in_buffer(buffer, "2.").is_some());
    assert!(find_text_in_buffer(buffer, "3.").is_some());

    // Check that roles are displayed
    assert!(find_text_in_buffer(buffer, "USER").is_some());
    assert!(find_text_in_buffer(buffer, "ASSISTANT").is_some());

    // Check that Second message is displayed (which is selected)
    assert!(find_text_in_buffer(buffer, "Second message").is_some());
}

#[test]
fn test_session_viewer_thinking_block_display() {
    let mut search = InteractiveSearch::new(SearchOptions::default());
    search.mode = Mode::SessionViewer;
    search.session_order = Some(SessionOrder::Ascending);

    // Message with thinking block
    search.session_messages = vec![
        r#"{"type":"assistant","message":{"role":"assistant","content":[{"type":"thinking","text":"Let me think about this..."},{"type":"text","text":"Here is my response"}]},"uuid":"1","timestamp":"2024-01-01T00:00:00Z","sessionId":"test-session"}"#.to_string(),
        r#"{"type":"assistant","message":{"role":"assistant","content":"Simple message"},"uuid":"2","timestamp":"2024-01-01T00:00:01Z","sessionId":"test-session"}"#.to_string(),
    ];
    search.session_filtered_indices = vec![0, 1];
    search.selected_result = Some(create_test_result("user", "Test", "2024-01-01T00:00:00Z"));

    let mut terminal = create_test_terminal();
    terminal.draw(|f| search.draw_session_viewer(f)).unwrap();

    let buffer = terminal.backend().buffer();

    // Should display the thinking block content in preview
    assert!(find_text_in_buffer(buffer, "Let me think about this...").is_some());

    // Should also show the regular text content
    assert!(find_text_in_buffer(buffer, "Simple message").is_some());
}

#[test]
fn test_session_viewer_tool_use_display() {
    let mut search = InteractiveSearch::new(SearchOptions::default());
    search.mode = Mode::SessionViewer;
    search.session_order = Some(SessionOrder::Ascending);

    // Messages with tool_use blocks
    search.session_messages = vec![
        // Tool use request
        r#"{"type":"assistant","message":{"role":"assistant","content":[{"type":"text","text":"Let me search for that."},{"type":"tool_use","id":"tool_123","name":"search","input":{"query":"rust programming"}}]},"uuid":"1","timestamp":"2024-01-01T00:00:00Z","sessionId":"test-session"}"#.to_string(),
        // Tool result
        r#"{"type":"user","message":{"role":"user","content":[{"type":"tool_result","tool_use_id":"tool_123","content":"Found 10 results for rust programming"}]},"uuid":"2","timestamp":"2024-01-01T00:00:01Z","sessionId":"test-session"}"#.to_string(),
    ];
    search.session_filtered_indices = vec![0, 1];
    search.selected_result = Some(create_test_result("user", "Test", "2024-01-01T00:00:00Z"));

    let mut terminal = create_test_terminal();
    terminal.draw(|f| search.draw_session_viewer(f)).unwrap();

    let buffer = terminal.backend().buffer();

    // Should show text content from tool use message
    assert!(find_text_in_buffer(buffer, "Let me search for that.").is_some());

    // Should show that tool messages are displayed (content might be formatted differently)
    // Check that at least the messages are shown by checking for their timestamps/indices
    assert!(find_text_in_buffer(buffer, "1.").is_some());
    assert!(find_text_in_buffer(buffer, "2.").is_some());
}

#[test]
fn test_truncate_message_edge_cases() {
    let search = InteractiveSearch::new(SearchOptions::default());

    // Test edge cases
    let long_string = "a".repeat(1000);
    let expected_long = format!("{}...", "a".repeat(47));
    let test_cases = vec![
        // Zero width
        ("Test message", 0, ""),
        // Width of 1
        ("Test", 1, "T"),
        // Width of 3 (no room for ellipsis)
        ("Testing", 3, "Tes"),
        // Width of 4 (room for 1 char + ellipsis)
        ("Testing", 4, "T..."),
        // Empty string
        ("", 100, ""),
        // String with only spaces
        ("   ", 10, "   "),
        // Very long repeated character
        (long_string.as_str(), 50, expected_long.as_str()),
    ];

    for (input, width, expected) in test_cases {
        let result = search.truncate_message(input, width);
        assert_eq!(
            result, expected,
            "Failed for input '{input}' with width {width}"
        );
    }
}

#[test]
fn test_async_search_response_handling() {
    // Test that search responses are properly handled
    let search = InteractiveSearch::new(SearchOptions::default());
    let (request_tx, request_rx) = mpsc::channel();
    let (response_tx, response_rx) = mpsc::channel();

    // Create a simple test pattern
    let temp_dir = tempdir().unwrap();
    let test_file = temp_dir.path().join("test.jsonl");
    let mut file = File::create(&test_file).unwrap();
    writeln!(file, r#"{{"type":"user","message":{{"role":"user","content":"Hello"}},"uuid":"1","timestamp":"2024-01-01T00:00:00Z","sessionId":"s1","parentUuid":null,"isSidechain":false,"userType":"external","cwd":"/test","version":"1.0"}}"#).unwrap();

    // Start worker
    let _handle = search.start_search_worker(request_rx, response_tx, test_file.to_str().unwrap());

    // Send multiple requests quickly
    for i in 0..3 {
        let request = SearchRequest {
            id: i,
            query: if i == 2 {
                "Hello".to_string()
            } else {
                "nomatch".to_string()
            },
            role_filter: None,
            pattern: test_file.to_str().unwrap().to_string(),
        };
        request_tx.send(request).unwrap();
    }

    // Collect responses
    let mut responses = Vec::new();
    for _ in 0..3 {
        if let Ok(response) = response_rx.recv_timeout(Duration::from_secs(1)) {
            responses.push(response);
        }
    }

    // Verify we got all responses
    assert_eq!(responses.len(), 3);

    // Check that only the last query returns results
    responses.sort_by_key(|r| r.id);
    assert_eq!(responses[0].results.len(), 0); // "nomatch"
    assert_eq!(responses[1].results.len(), 0); // "nomatch"
    assert_eq!(responses[2].results.len(), 1); // "Hello"
}

#[test]
<<<<<<< HEAD
fn test_wrap_text_basic() {
    let search = InteractiveSearch::new(SearchOptions::default());

    // Test basic word wrapping
    let text = "This is a long line that should be wrapped at word boundaries";
    let wrapped = search.wrap_text(text, 20);
    assert_eq!(wrapped.len(), 4);
    assert_eq!(wrapped[0], "This is a long line");
    assert_eq!(wrapped[1], "that should be");
    assert_eq!(wrapped[2], "wrapped at word");
    assert_eq!(wrapped[3], "boundaries");
}

#[test]
fn test_wrap_text_long_word() {
    let search = InteractiveSearch::new(SearchOptions::default());

    // Test wrapping with a word longer than max width
    let text = "This verylongwordthatexceedsthemaximumwidth should wrap";
    let wrapped = search.wrap_text(text, 10);
    assert_eq!(wrapped[0], "This");
    assert_eq!(wrapped[1], "verylongwo");
    assert_eq!(wrapped[2], "rdthatexce");
    assert_eq!(wrapped[3], "edsthemaxi");
    assert_eq!(wrapped[4], "mumwidth");
    assert_eq!(wrapped[5], "should");
    assert_eq!(wrapped[6], "wrap");
}

#[test]
fn test_wrap_text_multiline() {
    let search = InteractiveSearch::new(SearchOptions::default());

    // Test wrapping with existing newlines
    let text = "First line\nSecond line that is long\nThird";
    let wrapped = search.wrap_text(text, 15);
    assert_eq!(wrapped[0], "First line");
    assert_eq!(wrapped[1], "Second line");
    assert_eq!(wrapped[2], "that is long");
    assert_eq!(wrapped[3], "Third");
}

#[test]
fn test_wrap_text_multibyte() {
    let search = InteractiveSearch::new(SearchOptions::default());

    // Test wrapping with multibyte characters
    let text = "こんにちは世界 Hello World 日本語テスト";
    let wrapped = search.wrap_text(text, 15);
    assert!(wrapped.len() > 1);

    // Verify no character boundaries are broken
    for line in &wrapped {
        assert!(line.is_char_boundary(0));
        assert!(line.is_char_boundary(line.len()));
    }
}

#[test]
fn test_wrap_text_edge_cases() {
    let search = InteractiveSearch::new(SearchOptions::default());

    // Test empty string
    let wrapped = search.wrap_text("", 10);
    assert_eq!(wrapped.len(), 0);

    // Test zero width
    let wrapped = search.wrap_text("Hello", 0);
    assert_eq!(wrapped.len(), 0);

    // Test exact width
    let wrapped = search.wrap_text("Hello", 5);
    assert_eq!(wrapped.len(), 1);
    assert_eq!(wrapped[0], "Hello");
=======
fn test_session_viewer_rendering_after_scroll_and_search() {
    // Regression test for rendering artifacts when scrolling and re-searching
    let mut search = InteractiveSearch::new(SearchOptions::default());
    search.mode = Mode::SessionViewer;
    search.session_order = Some(SessionOrder::Ascending);
    search.selected_result = Some(create_test_result("user", "Test", "2024-01-01T00:00:00Z"));

    // Create many messages to enable scrolling
    let mut messages = Vec::new();
    for i in 0..100 {
        messages.push(format!(
            r#"{{"type":"user","message":{{"role":"user","content":"Message {i} with some longer content to test rendering"}},"uuid":"{i}","timestamp":"2024-01-01T00:00:{i:02}Z","sessionId":"test-session"}}"#
        ));
    }
    search.session_messages = messages;

    // Initial render
    let mut terminal = create_test_terminal();
    terminal.draw(|f| search.draw_session_viewer(f)).unwrap();

    // Simulate scrolling down
    search.session_scroll_offset = 50;
    search.session_selected_index = 50;
    terminal.draw(|f| search.draw_session_viewer(f)).unwrap();

    // Now search for something
    search.session_query = "Message 1".to_string();
    // Reset scroll offset when searching (this happens in the actual implementation)
    search.session_scroll_offset = 0;
    search.session_selected_index = 0;
    terminal.draw(|f| search.draw_session_viewer(f)).unwrap();

    let buffer = terminal.backend().buffer();

    // Verify that we only see filtered results, no artifacts from previous render
    // The search should filter to messages containing "Message 1" (10-19, 100)
    assert!(find_text_in_buffer(buffer, "Message 1").is_some());

    // Should not see messages that don't match the filter
    assert!(find_text_in_buffer(buffer, "Message 50").is_none());
    assert!(find_text_in_buffer(buffer, "Message 75").is_none());

    // Clear search and verify clean render
    search.session_query.clear();
    terminal.draw(|f| search.draw_session_viewer(f)).unwrap();

    // Now we should see messages again (after clearing search)
    let buffer = terminal.backend().buffer();
    assert!(find_text_in_buffer(buffer, "Message").is_some());
}

#[test]
fn test_session_viewer_clear_area_before_render() {
    // Test that the message list area is properly cleared before each render
    let mut search = InteractiveSearch::new(SearchOptions::default());
    search.mode = Mode::SessionViewer;
    search.session_order = Some(SessionOrder::Ascending);
    search.selected_result = Some(create_test_result("user", "Test", "2024-01-01T00:00:00Z"));

    // First render with long messages
    search.session_messages = vec![
        r#"{"type":"user","message":{"role":"user","content":"This is a very long message that should fill the entire width of the terminal"},"uuid":"1","timestamp":"2024-01-01T00:00:00Z","sessionId":"test-session"}"#.to_string(),
    ];

    let mut terminal = create_test_terminal();
    terminal.draw(|f| search.draw_session_viewer(f)).unwrap();

    // Now render with shorter messages
    search.session_messages = vec![
        r#"{"type":"user","message":{"role":"user","content":"Short"},"uuid":"1","timestamp":"2024-01-01T00:00:00Z","sessionId":"test-session"}"#.to_string(),
    ];
    terminal.draw(|f| search.draw_session_viewer(f)).unwrap();

    let buffer = terminal.backend().buffer();

    // The long message content should not be visible
    assert!(find_text_in_buffer(buffer, "very long message").is_none());
    assert!(find_text_in_buffer(buffer, "entire width").is_none());

    // Only the short message should be visible
    assert!(find_text_in_buffer(buffer, "Short").is_some());
>>>>>>> f2996da1
}<|MERGE_RESOLUTION|>--- conflicted
+++ resolved
@@ -127,7 +127,330 @@
 }
 
 #[test]
-<<<<<<< HEAD
+fn test_search_result_selection() {
+    let mut search = InteractiveSearch::new(SearchOptions::default());
+    search.results = vec![
+        create_test_result("user", "First", "2024-01-01T00:00:00Z"),
+        create_test_result("assistant", "Second", "2024-01-01T00:01:00Z"),
+        create_test_result("user", "Third", "2024-01-01T00:02:00Z"),
+    ];
+
+    assert_eq!(search.selected_index, 0);
+
+    // Move down
+    search.selected_index = 1;
+    assert_eq!(search.selected_index, 1);
+
+    // Move to last
+    search.selected_index = 2;
+    assert_eq!(search.selected_index, 2);
+
+    // Wrap around
+    search.selected_index = 0;
+    assert_eq!(search.selected_index, 0);
+}
+
+#[test]
+fn test_role_filter_cycle() {
+    let mut search = InteractiveSearch::new(SearchOptions::default());
+
+    // Initial state
+    assert_eq!(search.role_filter, None);
+
+    // Cycle through filters
+    search.role_filter = Some("user".to_string());
+    assert_eq!(search.role_filter, Some("user".to_string()));
+
+    search.role_filter = Some("assistant".to_string());
+    assert_eq!(search.role_filter, Some("assistant".to_string()));
+
+    search.role_filter = Some("system".to_string());
+    assert_eq!(search.role_filter, Some("system".to_string()));
+
+    search.role_filter = None;
+    assert_eq!(search.role_filter, None);
+}
+
+#[test]
+fn test_truncate_message_multibyte_safe() {
+    let search = InteractiveSearch::new(SearchOptions::default());
+
+    // Test with Japanese characters
+    let japanese = "こんにちは世界";
+    let truncated = search.truncate_message(japanese, 10);
+    assert_eq!(truncated, "こんにちは世界"); // 7 chars fits in width 10
+
+    let truncated = search.truncate_message(japanese, 6);
+    assert_eq!(truncated, "こんに..."); // Width 6: 3 chars + "..." = 6
+
+    // Test with emojis
+    let emojis = "Hello 👋 World 🌍";
+    let truncated = search.truncate_message(emojis, 10);
+    assert_eq!(truncated, "Hello 👋..."); // Should handle emoji boundaries
+}
+
+#[test]
+fn test_session_viewer_rendering() {
+    let mut search = InteractiveSearch::new(SearchOptions::default());
+    search.mode = Mode::SessionViewer;
+    search.session_order = Some(SessionOrder::Ascending);
+    search.selected_result = Some(create_test_result("user", "Test", "2024-01-01T00:00:00Z"));
+
+    // Add some test messages
+    search.session_messages = vec![
+        r#"{"type":"user","message":{"role":"user","content":"Hello"},"uuid":"1","timestamp":"2024-01-01T00:00:00Z","sessionId":"test-session"}"#.to_string(),
+        r#"{"type":"assistant","message":{"role":"assistant","content":"Hi there"},"uuid":"2","timestamp":"2024-01-01T00:00:01Z","sessionId":"test-session"}"#.to_string(),
+    ];
+
+    let mut terminal = create_test_terminal();
+    terminal.draw(|f| search.draw_session_viewer(f)).unwrap();
+
+    let buffer = terminal.backend().buffer();
+
+    // Check that session viewer is displayed
+    assert!(find_text_in_buffer(buffer, "Session Viewer").is_some());
+}
+
+#[test]
+fn test_draw_search_results_with_selection() {
+    let mut search = InteractiveSearch::new(SearchOptions::default());
+    search.results = vec![
+        create_test_result("user", "First message", "2024-01-01T00:00:00Z"),
+        create_test_result("assistant", "Second message", "2024-01-01T00:01:00Z"),
+    ];
+    search.selected_index = 1; // Select second result
+
+    let mut terminal = create_test_terminal();
+    terminal.draw(|f| search.draw_search(f)).unwrap();
+
+    let buffer = terminal.backend().buffer();
+
+    // Both messages should be visible
+    assert!(find_text_in_buffer(buffer, "First message").is_some());
+    assert!(find_text_in_buffer(buffer, "Second message").is_some());
+}
+
+#[test]
+fn test_empty_search_results() {
+    let mut search = InteractiveSearch::new(SearchOptions::default());
+    search.query = "no matches".to_string();
+    search.results = vec![];
+
+    let mut terminal = create_test_terminal();
+    terminal.draw(|f| search.draw_search(f)).unwrap();
+
+    let buffer = terminal.backend().buffer();
+
+    // Should show the query
+    assert!(find_text_in_buffer(buffer, "no matches").is_some());
+
+    // Should indicate no results
+    assert!(find_text_in_buffer(buffer, "No results").is_some());
+}
+
+#[test]
+fn test_long_message_truncation() {
+    let mut search = InteractiveSearch::new(SearchOptions::default());
+    let long_content = "This is a very long message that should be truncated when displayed in the search results list ".repeat(5);
+    search.results = vec![create_test_result(
+        "user",
+        &long_content,
+        "2024-01-01T00:00:00Z",
+    )];
+
+    let mut terminal = create_test_terminal();
+    terminal.draw(|f| search.draw_search(f)).unwrap();
+
+    let buffer = terminal.backend().buffer();
+
+    // Should show truncated message with ellipsis
+    assert!(find_text_in_buffer(buffer, "...").is_some());
+}
+
+#[test]
+fn test_message_clearing_on_mode_change() {
+    let mut search = InteractiveSearch::new(SearchOptions::default());
+
+    // Set a message
+    search.message = Some("Test message".to_string());
+
+    // Message should be cleared when returning from detail to search
+    search.mode = Mode::ResultDetail;
+    use crossterm::event::{KeyCode, KeyEvent, KeyModifiers};
+    let esc_key = KeyEvent::new(KeyCode::Esc, KeyModifiers::empty());
+    search.handle_result_detail_input(esc_key).unwrap();
+
+    assert!(search.message.is_none());
+    assert_eq!(search.mode, Mode::Search);
+}
+
+#[test]
+fn test_role_filter_message_clearing() {
+    let temp_dir = tempdir().unwrap();
+    let test_file = temp_dir.path().join("test.jsonl");
+
+    let mut file = File::create(&test_file).unwrap();
+    writeln!(file, r#"{{"type":"user","message":{{"role":"user","content":"Test"}},"uuid":"1","timestamp":"2024-01-01T00:00:00Z","sessionId":"s1","parentUuid":null,"isSidechain":false,"userType":"external","cwd":"/test","version":"1.0"}}"#).unwrap();
+
+    let mut search = InteractiveSearch::new(SearchOptions::default());
+    search.query = "Test".to_string();
+    search.message = Some("Previous message".to_string());
+
+    // Simulate Tab key to change role filter
+    use crossterm::event::{KeyCode, KeyEvent, KeyModifiers};
+    let tab_key = KeyEvent::new(KeyCode::Tab, KeyModifiers::empty());
+    search
+        .handle_search_input(tab_key, test_file.to_str().unwrap())
+        .unwrap();
+
+    // Message should be cleared
+    assert!(search.message.is_none());
+    assert_eq!(search.role_filter, Some("user".to_string()));
+}
+
+#[test]
+fn test_preview_text_multibyte_safety() {
+    // Test that preview doesn't cut in the middle of multibyte characters
+    let japanese_text = "これは日本語のテキストです。長い文章になると切り詰められます。もっと長い文章を追加して40文字以上にします。";
+    let result = create_test_result("user", japanese_text, "2024-01-01T00:00:00Z");
+
+    // The preview logic in draw_results should handle multibyte chars correctly
+    let preview = result
+        .text
+        .replace('\n', " ")
+        .chars()
+        .take(40)
+        .collect::<String>();
+
+    // Should take exactly 40 characters, not bytes
+    assert_eq!(preview.chars().count(), 40);
+    // Ensure it doesn't cut in the middle of a character
+    assert!(japanese_text.starts_with(&preview));
+
+    // Test with emoji - ensure we have more than 40 chars
+    let emoji_text = "Hello 😀 World 🌍 Test 🎉 Message 📝 Long text here with more content to ensure we have over 40 characters";
+    let emoji_result = create_test_result("user", emoji_text, "2024-01-01T00:00:00Z");
+    let emoji_preview = emoji_result
+        .text
+        .replace('\n', " ")
+        .chars()
+        .take(40)
+        .collect::<String>();
+
+    assert_eq!(emoji_preview.chars().count(), 40);
+
+    // Test actual preview logic used in the app
+    let short_text = "Short text";
+    let short_preview = short_text
+        .replace('\n', " ")
+        .chars()
+        .take(40)
+        .collect::<String>();
+
+    // Short text should be returned as-is
+    assert_eq!(short_preview, "Short text");
+    assert!(short_preview.chars().count() <= 40);
+}
+
+#[test]
+fn test_max_results_limit() {
+    let temp_dir = tempdir().unwrap();
+    let test_file = temp_dir.path().join("test.jsonl");
+
+    // Create file with many messages
+    let mut file = File::create(&test_file).unwrap();
+    for i in 0..100 {
+        let seconds = i % 60;
+        writeln!(file, r#"{{"type":"user","message":{{"role":"user","content":"Message {i}"}},"uuid":"{i}","timestamp":"2024-01-01T00:00:{seconds:02}Z","sessionId":"s1","parentUuid":null,"isSidechain":false,"userType":"external","cwd":"/test","version":"1.0"}}"#).unwrap();
+    }
+
+    // Test with custom max_results
+    let options = SearchOptions {
+        max_results: Some(25),
+        ..Default::default()
+    };
+    let mut search = InteractiveSearch::new(options);
+    assert_eq!(search.max_results, 25);
+
+    search.query = "Message".to_string();
+    search.execute_search_sync(test_file.to_str().unwrap());
+
+    // Should be limited to 25 results
+    assert_eq!(search.results.len(), 25);
+}
+
+#[test]
+fn test_session_viewer_message_parsing() {
+    let temp_dir = tempdir().unwrap();
+    let test_file = temp_dir.path().join("session.jsonl");
+
+    // Create session file with different message structures
+    let mut file = File::create(&test_file).unwrap();
+    // Direct content
+    writeln!(
+        file,
+        r#"{{"type":"user","content":"Direct content message","timestamp":"2024-01-01T00:00:00Z"}}"#
+    )
+    .unwrap();
+    // Nested message.content
+    writeln!(file, r#"{{"type":"assistant","message":{{"content":"Nested content message"}},"timestamp":"2024-01-01T00:00:01Z"}}"#).unwrap();
+    // Array content
+    writeln!(file, r#"{{"type":"assistant","message":{{"content":[{{"type":"text","text":"Part 1"}},{{"type":"text","text":"Part 2"}}]}},"timestamp":"2024-01-01T00:00:02Z"}}"#).unwrap();
+
+    let mut search = InteractiveSearch::new(SearchOptions::default());
+    search
+        .load_session_messages(test_file.to_str().unwrap())
+        .unwrap();
+
+    assert_eq!(search.session_messages.len(), 3);
+
+    // Verify each message can be parsed
+    for (i, msg_str) in search.session_messages.iter().enumerate() {
+        let msg: serde_json::Value = serde_json::from_str(msg_str).unwrap();
+        assert!(msg.get("type").is_some(), "Message {i} missing type");
+    }
+}
+
+#[test]
+#[ignore] // Clipboard commands not available in CI
+fn test_copy_feedback_messages() {
+    let mut search = InteractiveSearch::new(SearchOptions::default());
+    search.selected_result = Some(create_test_result("user", "Test", "2024-01-01T00:00:00Z"));
+    search.mode = Mode::ResultDetail;
+
+    // Test file copy feedback
+    use crossterm::event::{KeyCode, KeyEvent, KeyModifiers};
+    let f_key = KeyEvent::new(KeyCode::Char('f'), KeyModifiers::empty());
+    let _ = search.handle_result_detail_input(f_key); // Ignore clipboard error in tests
+
+    assert!(search.message.is_some());
+    assert!(search.message.as_ref().unwrap().contains("✓"));
+    assert!(search.message.as_ref().unwrap().contains("File path"));
+
+    // Should stay in detail mode
+    assert_eq!(search.mode, Mode::ResultDetail);
+}
+
+#[test]
+fn test_initial_results_loading() {
+    let temp_dir = tempdir().unwrap();
+    let test_file = temp_dir.path().join("test.jsonl");
+
+    let mut file = File::create(&test_file).unwrap();
+    for i in 0..10 {
+        writeln!(file, r#"{{"type":"user","message":{{"role":"user","content":"Message {i}"}},"uuid":"{i}","timestamp":"2024-01-01T00:00:{i:02}Z","sessionId":"s1","parentUuid":null,"isSidechain":false,"userType":"external","cwd":"/test","version":"1.0"}}"#).unwrap();
+    }
+
+    let mut search = InteractiveSearch::new(SearchOptions::default());
+    search.load_initial_results(test_file.to_str().unwrap());
+
+    // Should have loaded results without any query
+    assert!(!search.results.is_empty());
+    // Should be sorted by timestamp (newest first)
+    assert!(search.results[0].text.contains("Message 9"));
+}
+
+#[test]
 fn test_ctrl_t_truncation_toggle() {
     let temp_dir = tempdir().unwrap();
     let test_file = temp_dir.path().join("test.jsonl");
@@ -289,146 +612,65 @@
 fn test_search_navigation_keys() {
     let temp_dir = tempdir().unwrap();
     let test_file = temp_dir.path().join("test.jsonl");
-=======
-fn test_search_result_selection() {
+
+    let mut file = File::create(&test_file).unwrap();
+    for i in 0..20 {
+        writeln!(file, r#"{{"type":"user","message":{{"role":"user","content":"Message {i}"}},"uuid":"{i}","timestamp":"2024-01-01T00:00:{i:02}Z","sessionId":"s1","parentUuid":null,"isSidechain":false,"userType":"external","cwd":"/test","version":"1.0"}}"#).unwrap();
+    }
+
+    let mut search = InteractiveSearch::new(SearchOptions::default());
+    search.query = "Message".to_string();
+    search.execute_search_sync(test_file.to_str().unwrap());
+
+    // Test down arrow
+    use crossterm::event::{KeyCode, KeyEvent, KeyModifiers};
+    let down_key = KeyEvent::new(KeyCode::Down, KeyModifiers::empty());
+    search
+        .handle_search_input(down_key, test_file.to_str().unwrap())
+        .unwrap();
+    assert_eq!(search.selected_index, 1);
+
+    // Test up arrow
+    let up_key = KeyEvent::new(KeyCode::Up, KeyModifiers::empty());
+    search
+        .handle_search_input(up_key, test_file.to_str().unwrap())
+        .unwrap();
+    assert_eq!(search.selected_index, 0);
+
+    // Test bounds - shouldn't go below 0
+    search
+        .handle_search_input(up_key, test_file.to_str().unwrap())
+        .unwrap();
+    assert_eq!(search.selected_index, 0);
+
+    // Test bounds - shouldn't exceed visible results
+    for _ in 0..15 {
+        search
+            .handle_search_input(down_key, test_file.to_str().unwrap())
+            .unwrap();
+    }
+    // Should be limited to visible results count
+    assert!(search.selected_index < search.results.len());
+}
+
+#[test]
+fn test_more_results_display() {
     let mut search = InteractiveSearch::new(SearchOptions::default());
     search.results = vec![
-        create_test_result("user", "First", "2024-01-01T00:00:00Z"),
-        create_test_result("assistant", "Second", "2024-01-01T00:01:00Z"),
-        create_test_result("user", "Third", "2024-01-01T00:02:00Z"),
-    ];
->>>>>>> f2996da1
-
-    assert_eq!(search.selected_index, 0);
-
-    // Move down
-    search.selected_index = 1;
-    assert_eq!(search.selected_index, 1);
-
-    // Move to last
-    search.selected_index = 2;
-    assert_eq!(search.selected_index, 2);
-
-    // Wrap around
-    search.selected_index = 0;
-    assert_eq!(search.selected_index, 0);
-}
-
-#[test]
-fn test_role_filter_cycle() {
-    let mut search = InteractiveSearch::new(SearchOptions::default());
-
-    // Initial state
-    assert_eq!(search.role_filter, None);
-
-    // Cycle through filters
-    search.role_filter = Some("user".to_string());
-    assert_eq!(search.role_filter, Some("user".to_string()));
-
-    search.role_filter = Some("assistant".to_string());
-    assert_eq!(search.role_filter, Some("assistant".to_string()));
-
-    search.role_filter = Some("system".to_string());
-    assert_eq!(search.role_filter, Some("system".to_string()));
-
-    search.role_filter = None;
-    assert_eq!(search.role_filter, None);
-}
-
-#[test]
-fn test_truncate_message_multibyte_safe() {
-    let search = InteractiveSearch::new(SearchOptions::default());
-
-    // Test with Japanese characters
-    let japanese = "こんにちは世界";
-    let truncated = search.truncate_message(japanese, 10);
-    assert_eq!(truncated, "こんにちは世界"); // 7 chars fits in width 10
-
-    let truncated = search.truncate_message(japanese, 6);
-    assert_eq!(truncated, "こんに..."); // Width 6: 3 chars + "..." = 6
-
-    // Test with emojis
-    let emojis = "Hello 👋 World 🌍";
-    let truncated = search.truncate_message(emojis, 10);
-    assert_eq!(truncated, "Hello 👋..."); // Should handle emoji boundaries
-}
-
-#[test]
-fn test_session_viewer_rendering() {
-    let mut search = InteractiveSearch::new(SearchOptions::default());
-    search.mode = Mode::SessionViewer;
-    search.session_order = Some(SessionOrder::Ascending);
-    search.selected_result = Some(create_test_result("user", "Test", "2024-01-01T00:00:00Z"));
-
-    // Add some test messages
-    search.session_messages = vec![
-        r#"{"type":"user","message":{"role":"user","content":"Hello"},"uuid":"1","timestamp":"2024-01-01T00:00:00Z","sessionId":"test-session"}"#.to_string(),
-        r#"{"type":"assistant","message":{"role":"assistant","content":"Hi there"},"uuid":"2","timestamp":"2024-01-01T00:00:01Z","sessionId":"test-session"}"#.to_string(),
-    ];
-
-    let mut terminal = create_test_terminal();
-    terminal.draw(|f| search.draw_session_viewer(f)).unwrap();
-
-    let buffer = terminal.backend().buffer();
-
-    // Check that session viewer is displayed
-    assert!(find_text_in_buffer(buffer, "Session Viewer").is_some());
-}
-
-#[test]
-fn test_draw_search_results_with_selection() {
-    let mut search = InteractiveSearch::new(SearchOptions::default());
-    search.results = vec![
-        create_test_result("user", "First message", "2024-01-01T00:00:00Z"),
-        create_test_result("assistant", "Second message", "2024-01-01T00:01:00Z"),
-    ];
-    search.selected_index = 1; // Select second result
+        create_test_result("user", "Result 1", "2024-01-01T00:00:00Z"),
+        create_test_result("assistant", "Result 2", "2024-01-01T00:01:00Z"),
+        create_test_result("user", "Result 3", "2024-01-01T00:02:00Z"),
+    ];
 
     let mut terminal = create_test_terminal();
     terminal.draw(|f| search.draw_search(f)).unwrap();
 
     let buffer = terminal.backend().buffer();
 
-    // Both messages should be visible
-    assert!(find_text_in_buffer(buffer, "First message").is_some());
-    assert!(find_text_in_buffer(buffer, "Second message").is_some());
-}
-
-#[test]
-fn test_empty_search_results() {
-    let mut search = InteractiveSearch::new(SearchOptions::default());
-    search.query = "no matches".to_string();
-    search.results = vec![];
-
-    let mut terminal = create_test_terminal();
-    terminal.draw(|f| search.draw_search(f)).unwrap();
-
-    let buffer = terminal.backend().buffer();
-
-    // Should show the query
-    assert!(find_text_in_buffer(buffer, "no matches").is_some());
-
-    // Should indicate no results
-    assert!(find_text_in_buffer(buffer, "No results").is_some());
-}
-
-#[test]
-fn test_long_message_truncation() {
-    let mut search = InteractiveSearch::new(SearchOptions::default());
-    let long_content = "This is a very long message that should be truncated when displayed in the search results list ".repeat(5);
-    search.results = vec![create_test_result(
-        "user",
-        &long_content,
-        "2024-01-01T00:00:00Z",
-    )];
-
-    let mut terminal = create_test_terminal();
-    terminal.draw(|f| search.draw_search(f)).unwrap();
-
-    let buffer = terminal.backend().buffer();
-
-    // Should show truncated message with ellipsis
-    assert!(find_text_in_buffer(buffer, "...").is_some());
+    // Should show the results
+    assert!(find_text_in_buffer(buffer, "Result 1").is_some());
+    assert!(find_text_in_buffer(buffer, "Result 2").is_some());
+    assert!(find_text_in_buffer(buffer, "Result 3").is_some());
 }
 
 #[test]
@@ -848,21 +1090,6 @@
 }
 
 #[test]
-<<<<<<< HEAD
-fn test_wrap_text_basic() {
-    let search = InteractiveSearch::new(SearchOptions::default());
-
-    // Test basic word wrapping
-    let text = "This is a long line that should be wrapped at word boundaries";
-    let wrapped = search.wrap_text(text, 20);
-    assert_eq!(wrapped.len(), 4);
-    assert_eq!(wrapped[0], "This is a long line");
-    assert_eq!(wrapped[1], "that should be");
-    assert_eq!(wrapped[2], "wrapped at word");
-    assert_eq!(wrapped[3], "boundaries");
-}
-
-#[test]
 fn test_wrap_text_long_word() {
     let search = InteractiveSearch::new(SearchOptions::default());
 
@@ -923,7 +1150,9 @@
     let wrapped = search.wrap_text("Hello", 5);
     assert_eq!(wrapped.len(), 1);
     assert_eq!(wrapped[0], "Hello");
-=======
+}
+
+#[test]
 fn test_session_viewer_rendering_after_scroll_and_search() {
     // Regression test for rendering artifacts when scrolling and re-searching
     let mut search = InteractiveSearch::new(SearchOptions::default());
@@ -1005,5 +1234,4 @@
 
     // Only the short message should be visible
     assert!(find_text_in_buffer(buffer, "Short").is_some());
->>>>>>> f2996da1
 }