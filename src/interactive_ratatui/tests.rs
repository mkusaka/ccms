--- conflicted
+++ resolved
@@ -1,7 +1,7 @@
 use super::*;
-<<<<<<< HEAD
 use crate::interactive_ratatui::SearchRequest;
-use crate::{QueryCondition, SearchOptions, SearchResult};
+use crate::query::condition::QueryCondition;
+use crate::{SearchOptions, SearchResult};
 use crossterm::terminal;
 use ratatui::{
     Terminal,
@@ -9,21 +9,12 @@
     buffer::Buffer,
     style::{Color, Modifier},
 };
-=======
-use crate::query::condition::QueryCondition;
-use crate::{SearchOptions, SearchResult};
-// use crossterm::event::{Event, KeyCode, KeyEvent, KeyModifiers};
-use ratatui::Terminal;
-use ratatui::backend::TestBackend;
-use ratatui::buffer::Buffer;
->>>>>>> f2996da1
 use std::fs::File;
 use std::io::Write;
 use std::sync::mpsc;
 use std::time::Duration;
 use tempfile::tempdir;
 
-<<<<<<< HEAD
 // Helper function to find text in a buffer
 fn find_text_in_buffer(buffer: &ratatui::buffer::Buffer, text: &str) -> Option<(u16, u16)> {
     let width = buffer.area.width;
@@ -42,9 +33,6 @@
 }
 
 fn create_test_result(role: &str, text: &str, timestamp: &str) -> SearchResult {
-=======
-fn create_test_result(role: &str, content: &str, timestamp: &str) -> SearchResult {
->>>>>>> f2996da1
     SearchResult {
         file: "/test/path".to_string(),
         uuid: "test-uuid".to_string(),
@@ -69,26 +57,13 @@
     Terminal::new(backend).unwrap()
 }
 
-<<<<<<< HEAD
-#[test]
-fn test_interactive_search_creation() {
-    let options = SearchOptions {
-        max_results: Some(20),
-        role: None,
-        session_id: None,
-        before: None,
-        after: None,
-        verbose: false,
-        project_path: None,
-    };
-
-    let search = InteractiveSearch::new(options);
-    assert_eq!(search.max_results, 20);
-    assert_eq!(search.current_mode(), Mode::Search);
+#[test]
+fn test_initial_state() {
+    let search = InteractiveSearch::new(SearchOptions::default());
     assert!(search.query.is_empty());
-    assert_eq!(search.selected_index, 0);
     assert!(search.results.is_empty());
     assert!(search.role_filter.is_none());
+    assert_eq!(search.current_mode(), Mode::Search);
 }
 
 #[test]
@@ -374,6 +349,181 @@
 
     let mut search = InteractiveSearch::new(SearchOptions::default());
 
+#[test]
+fn test_draw_search_mode() {
+    let mut search = InteractiveSearch::new(SearchOptions::default());
+    search.query = "test query".to_string();
+    search.results = vec![
+        create_test_result("user", "Test message", "2024-01-01T00:00:00Z"),
+        create_test_result("assistant", "Another test", "2024-01-01T00:01:00Z"),
+    ];
+
+    let mut terminal = create_test_terminal();
+    terminal.draw(|f| search.draw_search(f)).unwrap();
+
+    let buffer = terminal.backend().buffer();
+
+    // Check that search prompt is displayed
+    assert!(find_text_in_buffer(buffer, "Search:").is_some());
+
+    // Check that query is displayed
+    assert!(find_text_in_buffer(buffer, "test query").is_some());
+
+    // Check that results are displayed
+    assert!(find_text_in_buffer(buffer, "Test message").is_some());
+    assert!(find_text_in_buffer(buffer, "Another test").is_some());
+}
+
+#[test]
+fn test_draw_help_mode() {
+    let mut search = InteractiveSearch::new(SearchOptions::default());
+    search.push_screen(Mode::Help);
+
+    let mut terminal = create_test_terminal();
+    terminal.draw(|f| search.draw_help(f)).unwrap();
+
+    let buffer = terminal.backend().buffer();
+
+    // Check that help content is displayed
+    assert!(find_text_in_buffer(buffer, "CCMS Help").is_some());
+    assert!(find_text_in_buffer(buffer, "Search Mode:").is_some());
+    assert!(find_text_in_buffer(buffer, "Result Detail:").is_some());
+}
+
+#[test]
+fn test_draw_result_detail() {
+    let mut search = InteractiveSearch::new(SearchOptions::default());
+    search.push_screen(Mode::ResultDetail);
+    search.selected_result = Some(create_test_result(
+        "user",
+        "Detailed test message with more content",
+        "2024-01-01T00:00:00Z",
+    ));
+
+    let mut terminal = create_test_terminal();
+    terminal.draw(|f| search.draw_result_detail(f)).unwrap();
+
+    let buffer = terminal.backend().buffer();
+
+    // Check that result details are displayed - look for metadata fields
+    assert!(find_text_in_buffer(buffer, "Role:").is_some());
+    assert!(find_text_in_buffer(buffer, "Time:").is_some());
+    // The title bar should show "Result Detail"
+    assert!(find_text_in_buffer(buffer, "Result Detail").is_some());
+    // Actions should be shown
+    assert!(find_text_in_buffer(buffer, "Actions:").is_some());
+    assert!(find_text_in_buffer(buffer, "View full session").is_some());
+}
+
+#[test]
+fn test_search_result_selection() {
+    let mut search = InteractiveSearch::new(SearchOptions::default());
+    search.results = vec![
+        create_test_result("user", "First", "2024-01-01T00:00:00Z"),
+        create_test_result("assistant", "Second", "2024-01-01T00:01:00Z"),
+        create_test_result("user", "Third", "2024-01-01T00:02:00Z"),
+    ];
+
+    assert_eq!(search.selected_index, 0);
+
+    // Move down
+    search.selected_index = 1;
+    assert_eq!(search.selected_index, 1);
+
+    // Move to last
+    search.selected_index = 2;
+    assert_eq!(search.selected_index, 2);
+
+    // Wrap around
+    search.selected_index = 0;
+    assert_eq!(search.selected_index, 0);
+}
+
+#[test]
+fn test_role_filter_cycle() {
+    let mut search = InteractiveSearch::new(SearchOptions::default());
+
+    // Initial state
+    assert_eq!(search.role_filter, None);
+
+    // Cycle through filters
+    search.role_filter = Some("user".to_string());
+    assert_eq!(search.role_filter, Some("user".to_string()));
+
+    search.role_filter = Some("assistant".to_string());
+    assert_eq!(search.role_filter, Some("assistant".to_string()));
+
+    search.role_filter = Some("system".to_string());
+    assert_eq!(search.role_filter, Some("system".to_string()));
+
+    search.role_filter = None;
+    assert_eq!(search.role_filter, None);
+}
+
+#[test]
+fn test_truncate_message_multibyte_safe() {
+    let search = InteractiveSearch::new(SearchOptions::default());
+
+    // Test with Japanese characters
+    let japanese = "こんにちは世界";
+    let truncated = search.truncate_message(japanese, 10);
+    assert_eq!(truncated, "こんにちは世界"); // 7 chars fits in width 10
+
+    let truncated = search.truncate_message(japanese, 6);
+    assert_eq!(truncated, "こんに..."); // Width 6: 3 chars + "..." = 6
+
+    // Test with emojis
+    let emojis = "Hello 👋 World 🌍";
+    let truncated = search.truncate_message(emojis, 10);
+    assert_eq!(truncated, "Hello 👋..."); // Should handle emoji boundaries
+}
+
+#[test]
+fn test_session_viewer_rendering() {
+    let mut search = InteractiveSearch::new(SearchOptions::default());
+    search.push_screen(Mode::SessionViewer);
+    search.session_order = Some(SessionOrder::Ascending);
+    search.selected_result = Some(create_test_result("user", "Test", "2024-01-01T00:00:00Z"));
+
+    // Add some test messages
+    search.session_messages = vec![
+        r#"{"type":"user","message":{"role":"user","content":"Hello"},"uuid":"1","timestamp":"2024-01-01T00:00:00Z","sessionId":"test-session"}"#.to_string(),
+        r#"{"type":"assistant","message":{"role":"assistant","content":"Hi there"},"uuid":"2","timestamp":"2024-01-01T00:00:01Z","sessionId":"test-session"}"#.to_string(),
+    ];
+
+    let mut terminal = create_test_terminal();
+    terminal.draw(|f| search.draw_session_viewer(f)).unwrap();
+
+    let buffer = terminal.backend().buffer();
+
+    // Check that session viewer is displayed
+    assert!(find_text_in_buffer(buffer, "Session Viewer").is_some());
+}
+
+#[test]
+fn test_draw_search_results_with_selection() {
+    let mut search = InteractiveSearch::new(SearchOptions::default());
+    search.results = vec![
+        create_test_result("user", "First message", "2024-01-01T00:00:00Z"),
+        create_test_result("assistant", "Second message", "2024-01-01T00:01:00Z"),
+    ];
+    search.selected_index = 1; // Select second result
+
+    let mut terminal = create_test_terminal();
+    terminal.draw(|f| search.draw_search(f)).unwrap();
+
+    let buffer = terminal.backend().buffer();
+
+    // Both messages should be visible
+    assert!(find_text_in_buffer(buffer, "First message").is_some());
+    assert!(find_text_in_buffer(buffer, "Second message").is_some());
+}
+
+#[test]
+fn test_empty_search_results() {
+    let mut search = InteractiveSearch::new(SearchOptions::default());
+    search.query = "no matches".to_string();
+    search.results = vec![];
     // Test role filter
     search.query = "message".to_string();
     search.role_filter = Some("user".to_string());
@@ -799,88 +949,37 @@
 fn test_result_sorting_duplicate() {
     let temp_dir = tempdir().unwrap();
     let test_file = temp_dir.path().join("test.jsonl");
-=======
-fn find_text_in_buffer(buffer: &Buffer, text: &str) -> Option<(u16, u16)> {
-    for y in 0..buffer.area.height {
-        let mut line = String::new();
-        for x in 0..buffer.area.width {
-            let cell = &buffer[(x, y)];
-            line.push_str(cell.symbol());
-        }
-        if let Some(x) = line.find(text) {
-            return Some((x as u16, y));
-        }
-    }
-    None
-}
-
-#[test]
-fn test_initial_state() {
-    let search = InteractiveSearch::new(SearchOptions::default());
-    assert!(search.query.is_empty());
-    assert!(search.results.is_empty());
-    assert_eq!(search.selected_index, 0);
-    assert_eq!(search.scroll_offset, 0);
-    assert_eq!(search.mode, Mode::Search);
-}
-
-#[test]
-fn test_draw_search_mode() {
-    let mut search = InteractiveSearch::new(SearchOptions::default());
-    search.query = "test query".to_string();
-    search.results = vec![
-        create_test_result("user", "Test message", "2024-01-01T00:00:00Z"),
-        create_test_result("assistant", "Another test", "2024-01-01T00:01:00Z"),
-    ];
-
-    let mut terminal = create_test_terminal();
-    terminal.draw(|f| search.draw_search(f)).unwrap();
-
-    let buffer = terminal.backend().buffer();
-
-    // Check that search prompt is displayed
-    assert!(find_text_in_buffer(buffer, "Search:").is_some());
-
-    // Check that query is displayed
-    assert!(find_text_in_buffer(buffer, "test query").is_some());
-
-    // Check that results are displayed
-    assert!(find_text_in_buffer(buffer, "Test message").is_some());
-    assert!(find_text_in_buffer(buffer, "Another test").is_some());
-}
-
-#[test]
-fn test_draw_help_mode() {
-    let mut search = InteractiveSearch::new(SearchOptions::default());
-    search.mode = Mode::Help;
-
-    let mut terminal = create_test_terminal();
-    terminal.draw(|f| search.draw_help(f)).unwrap();
->>>>>>> f2996da1
-
-    let buffer = terminal.backend().buffer();
-
-    // Check that help content is displayed
-    assert!(find_text_in_buffer(buffer, "CCMS Help").is_some());
-    assert!(find_text_in_buffer(buffer, "Search Mode:").is_some());
-    assert!(find_text_in_buffer(buffer, "Result Detail:").is_some());
-}
-
-#[test]
-<<<<<<< HEAD
+
+    let mut file = File::create(&test_file).unwrap();
+    writeln!(file, r#"{{"type":"user","message":{{"role":"user","content":"Old message"}},"uuid":"1","timestamp":"2024-01-01T00:00:00Z","sessionId":"s1","parentUuid":null,"isSidechain":false,"userType":"external","cwd":"/test","version":"1.0"}}"#).unwrap();
+    writeln!(file, r#"{{"type":"user","message":{{"role":"user","content":"New message"}},"uuid":"2","timestamp":"2024-01-02T00:00:00Z","sessionId":"s1","parentUuid":null,"isSidechain":false,"userType":"external","cwd":"/test","version":"1.0"}}"#).unwrap();
+    writeln!(file, r#"{{"type":"user","message":{{"role":"user","content":"Middle message"}},"uuid":"3","timestamp":"2024-01-01T12:00:00Z","sessionId":"s1","parentUuid":null,"isSidechain":false,"userType":"external","cwd":"/test","version":"1.0"}}"#).unwrap();
+
+    let mut search = InteractiveSearch::new(SearchOptions::default());
+    search.query = "message".to_string();
+    search.execute_search_sync(test_file.to_str().unwrap());
+
+    // Results should be sorted by timestamp (newest first)
+    assert_eq!(search.results.len(), 3);
+    assert!(search.results[0].text.contains("New"));
+    assert!(search.results[1].text.contains("Middle"));
+    assert!(search.results[2].text.contains("Old"));
+}
+
+#[test]
 fn test_detail_scroll_functionality_duplicate() {
-=======
-fn test_draw_result_detail() {
->>>>>>> f2996da1
-    let mut search = InteractiveSearch::new(SearchOptions::default());
-    search.mode = Mode::ResultDetail;
+    let mut search = InteractiveSearch::new(SearchOptions::default());
+
+    // Create a result with multi-line text
+    let long_text = (0..50)
+        .map(|i| format!("Line {i}"))
+        .collect::<Vec<_>>()
+        .join("\n");
     search.selected_result = Some(create_test_result(
         "user",
-        "Detailed test message with more content",
+        &long_text,
         "2024-01-01T00:00:00Z",
     ));
-
-<<<<<<< HEAD
     // Initial scroll offset should be 0
     assert_eq!(search.detail_scroll_offset, 0);
 
@@ -929,6 +1028,52 @@
 
     assert!(search.message.is_none());
     assert_eq!(search.current_mode(), Mode::Search);
+}
+
+#[test]
+fn test_empty_search_results_display() {
+    let mut search = InteractiveSearch::new(SearchOptions::default());
+    search.query = "no matches".to_string();
+    search.results = vec![];
+
+    let mut terminal = create_test_terminal();
+    terminal.draw(|f| search.draw_search(f)).unwrap();
+
+    let buffer = terminal.backend().buffer();
+
+    // Should show the query
+    assert!(find_text_in_buffer(buffer, "no matches").is_some());
+
+    // Should indicate no results
+    assert!(find_text_in_buffer(buffer, "No results").is_some());
+}
+
+#[test]
+fn test_long_message_truncation() {
+    let mut search = InteractiveSearch::new(SearchOptions::default());
+    let long_content = "This is a very long message that should be truncated when displayed in the search results list ".repeat(5);
+    search.results = vec![create_test_result(
+        "user",
+        &long_content,
+        "2024-01-01T00:00:00Z",
+    )];
+
+    let mut terminal = create_test_terminal();
+    terminal.draw(|f| search.draw_search(f)).unwrap();
+
+    let buffer = terminal.backend().buffer();
+    
+    // The long message should be truncated with "..."
+    let buffer_content = buffer
+        .content()
+        .iter()
+        .map(|cell| cell.symbol())
+        .collect::<String>();
+    
+    // Should contain part of the message
+    assert!(buffer_content.contains("This is a very long"));
+    // Should be truncated
+    assert!(buffer_content.contains("..."));
 }
 
 #[test]
@@ -1082,25 +1227,17 @@
     for i in 0..10 {
         writeln!(file, r#"{{"type":"user","message":{{"role":"user","content":"Message {i}"}},"uuid":"{i}","timestamp":"2024-01-01T00:00:{i:02}Z","sessionId":"s1","parentUuid":null,"isSidechain":false,"userType":"external","cwd":"/test","version":"1.0"}}"#).unwrap();
     }
-=======
-    let mut terminal = create_test_terminal();
-    terminal.draw(|f| search.draw_result_detail(f)).unwrap();
->>>>>>> f2996da1
-
-    let buffer = terminal.backend().buffer();
-
-    // Check that result details are displayed - look for metadata fields
-    assert!(find_text_in_buffer(buffer, "Role:").is_some());
-    assert!(find_text_in_buffer(buffer, "Time:").is_some());
-    // The title bar should show "Result Detail"
-    assert!(find_text_in_buffer(buffer, "Result Detail").is_some());
-    // Actions should be shown
-    assert!(find_text_in_buffer(buffer, "Actions:").is_some());
-    assert!(find_text_in_buffer(buffer, "View full session").is_some());
-}
-
-#[test]
-<<<<<<< HEAD
+
+    let mut search = InteractiveSearch::new(SearchOptions::default());
+    search.load_initial_results(test_file.to_str().unwrap());
+
+    // Should have loaded results without any query
+    assert!(!search.results.is_empty());
+    // Should be sorted by timestamp (newest first)
+    assert!(search.results[0].text.contains("Message 9"));
+}
+
+#[test]
 fn test_ctrl_r_cache_reload_duplicate() {
     let temp_dir = tempdir().unwrap();
     let test_file = temp_dir.path().join("test.jsonl");
@@ -1110,614 +1247,107 @@
     writeln!(file, r#"{{"type":"user","message":{{"role":"user","content":"Original"}},"uuid":"1","timestamp":"2024-01-01T00:00:00Z","sessionId":"s1","parentUuid":null,"isSidechain":false,"userType":"external","cwd":"/test","version":"1.0"}}"#).unwrap();
     drop(file);
 
-=======
-fn test_search_result_selection() {
->>>>>>> f2996da1
-    let mut search = InteractiveSearch::new(SearchOptions::default());
-    search.results = vec![
-        create_test_result("user", "First", "2024-01-01T00:00:00Z"),
-        create_test_result("assistant", "Second", "2024-01-01T00:01:00Z"),
-        create_test_result("user", "Third", "2024-01-01T00:02:00Z"),
-    ];
-
-    assert_eq!(search.selected_index, 0);
-
-    // Move down
-    search.selected_index = 1;
-    assert_eq!(search.selected_index, 1);
-
-    // Move to last
-    search.selected_index = 2;
-    assert_eq!(search.selected_index, 2);
-
-    // Wrap around
-    search.selected_index = 0;
-    assert_eq!(search.selected_index, 0);
-}
-
-#[test]
-fn test_role_filter_cycle() {
-    let mut search = InteractiveSearch::new(SearchOptions::default());
-
-<<<<<<< HEAD
-    // Create many results
-    let mut results = Vec::new();
-    for i in 0..25 {
-        results.push(create_test_result(
-            "user",
-            &format!("Message {i}"),
-            "2024-01-01T00:00:00Z",
-        ));
-    }
-    search.results = results;
-
-    // Draw and check that "more results" message would be shown
-    terminal.draw(|f| search.draw_search(f)).unwrap();
-
-    // The actual display depends on terminal height, but we can verify the logic
-    // With 24 line terminal, accounting for header lines, we'd have limited visible results
-    let terminal_height = 24;
-    let header_lines = 7; // Approximate header/footer lines
-    let visible_count = (terminal_height - header_lines).min(search.results.len());
-    assert!(visible_count < 25);
-    assert!(search.results.len() > visible_count);
-}
-
-#[test]
-fn test_session_viewer_pagination() {
-    let temp_dir = tempdir().unwrap();
-    let test_file = temp_dir.path().join("session.jsonl");
-
-    // Create session with many messages
-    let mut file = File::create(&test_file).unwrap();
-    for i in 0..10 {
-        writeln!(file, r#"{{"type":"user","message":{{"role":"user","content":"Message {i}"}},"uuid":"test-uuid","timestamp":"2024-01-01T00:00:00Z","sessionId":"test-session","parentUuid":null,"isSidechain":false,"userType":"external","cwd":"/test","version":"1.0"}}"#).unwrap();
-    }
-
-    let mut search = InteractiveSearch::new(SearchOptions::default());
+    let mut search = InteractiveSearch::new(SearchOptions::default());
+    search.query = "Original".to_string();
+    search.execute_search_sync(test_file.to_str().unwrap());
+    assert_eq!(search.results.len(), 1);
+
+    // Modify file
+    thread::sleep(Duration::from_millis(10));
+    let mut file = File::create(&test_file).unwrap();
+    writeln!(file, r#"{{"type":"user","message":{{"role":"user","content":"Updated"}},"uuid":"2","timestamp":"2024-01-01T00:00:00Z","sessionId":"s1","parentUuid":null,"isSidechain":false,"userType":"external","cwd":"/test","version":"1.0"}}"#).unwrap();
+    drop(file);
+
+    // Simulate Ctrl+R
+    use crossterm::event::{KeyCode, KeyEvent, KeyModifiers};
+    let ctrl_r = KeyEvent::new(KeyCode::Char('r'), KeyModifiers::CONTROL);
     search
-        .load_session_messages(test_file.to_str().unwrap())
+        .handle_search_input(ctrl_r, test_file.to_str().unwrap())
         .unwrap();
 
-    // Set up session viewer
-    search.session_order = Some(SessionOrder::Ascending);
-    search.push_screen(Mode::SessionViewer);
-
-    // Test that we have multiple messages
-    assert_eq!(search.session_messages.len(), 10);
-
-    // Test page navigation
-    use crossterm::event::{KeyCode, KeyEvent, KeyModifiers};
-
-    // Test down navigation
-    let down_key = KeyEvent::new(KeyCode::Down, KeyModifiers::empty());
-    search.handle_session_viewer_input(down_key).unwrap();
-    assert_eq!(search.session_index, 1);
-
-    // Test up navigation
-    let up_key = KeyEvent::new(KeyCode::Up, KeyModifiers::empty());
-    search.handle_session_viewer_input(up_key).unwrap();
-    assert_eq!(search.session_index, 0);
-
-    // Test page down
-    let page_down = KeyEvent::new(KeyCode::PageDown, KeyModifiers::empty());
-    search.handle_session_viewer_input(page_down).unwrap();
-    assert!(search.session_index > 1);
-
-    // Test page up
-    let page_up = KeyEvent::new(KeyCode::PageUp, KeyModifiers::empty());
-    search.handle_session_viewer_input(page_up).unwrap();
-    assert_eq!(search.session_index, 0);
-}
-
-#[test]
-fn test_result_limit_indicator() {
-    let temp_dir = tempdir().unwrap();
-    let test_file = temp_dir.path().join("many.jsonl");
-
-    // Create more messages than the limit
-    let mut file = File::create(&test_file).unwrap();
-    for i in 0..60 {
-        writeln!(file, r#"{{"type":"user","message":{{"role":"user","content":"Message {}"}},"uuid":"{}","timestamp":"2024-01-01T00:00:{:02}Z","sessionId":"s1","parentUuid":null,"isSidechain":false,"userType":"external","cwd":"/test","version":"1.0"}}"#, i, i, i % 60).unwrap();
-    }
-
-    let options = SearchOptions {
-        max_results: Some(50),
-        ..Default::default()
-    };
-    let mut search = InteractiveSearch::new(options);
+    // Cache should be cleared and search re-executed
+    search.query = "Updated".to_string();
+    search.execute_search_sync(test_file.to_str().unwrap());
+    assert_eq!(search.results.len(), 1);
+    assert!(search.results[0].text.contains("Updated"));
+}
+
+#[test]
+fn test_search_navigation_keys() {
+    let temp_dir = tempdir().unwrap();
+    let test_file = temp_dir.path().join("test.jsonl");
+
+    let mut file = File::create(&test_file).unwrap();
+    for i in 0..20 {
+        writeln!(file, r#"{{"type":"user","message":{{"role":"user","content":"Message {i}"}},"uuid":"{i}","timestamp":"2024-01-01T00:00:{i:02}Z","sessionId":"s1","parentUuid":null,"isSidechain":false,"userType":"external","cwd":"/test","version":"1.0"}}"#).unwrap();
+    }
+
+    let mut search = InteractiveSearch::new(SearchOptions::default());
     search.query = "Message".to_string();
     search.execute_search_sync(test_file.to_str().unwrap());
 
-    assert_eq!(search.results.len(), 50);
-
-    // Draw and check for limit indicator
-    let mut terminal = create_test_terminal();
-    terminal.draw(|f| search.draw(f)).unwrap();
-
-    let buffer = terminal.backend().buffer();
-    let buffer_content = buffer_to_string(buffer);
-
-    // Should show the limit indicator
-    assert!(buffer_content.contains("50 results") || buffer_content.contains("limited"));
-}
-
-#[test]
-#[ignore] // Clipboard commands not available in CI
-fn test_clipboard_error_handling() {
-    let mut search = InteractiveSearch::new(SearchOptions::default());
-    search.selected_result = Some(create_test_result("user", "Test", "2024-01-01T00:00:00Z"));
-    search.push_screen(Mode::ResultDetail);
-
-    // Test clipboard operation that will fail in test environment
-    use crossterm::event::{KeyCode, KeyEvent, KeyModifiers};
-    let copy_key = KeyEvent::new(KeyCode::Char('m'), KeyModifiers::empty());
-    let result = search.handle_result_detail_input(copy_key);
-
-    // Should handle error gracefully
-    assert!(result.is_ok());
-    assert!(search.message.is_some());
-    // Error message should contain warning symbol
-    if let Some(msg) = &search.message {
-        assert!(msg.contains("⚠") || msg.contains("✓"));
-    }
-}
-
-#[test]
-fn test_more_results_display_duplicate() {
-    let temp_dir = tempdir().unwrap();
-    let test_file = temp_dir.path().join("many.jsonl");
-
-    // Create exactly max_results + 1 messages
-    let mut file = File::create(&test_file).unwrap();
-    for i in 0..51 {
-        writeln!(file, r#"{{"type":"user","message":{{"role":"user","content":"Message {}"}},"uuid":"{}","timestamp":"2024-01-01T00:00:{:02}Z","sessionId":"s1","parentUuid":null,"isSidechain":false,"userType":"external","cwd":"/test","version":"1.0"}}"#, i, i, i % 60).unwrap();
-    }
-
-    let options = SearchOptions {
-        max_results: Some(50),
-        ..Default::default()
-    };
-    let mut search = InteractiveSearch::new(options);
-    search.query = "Message".to_string();
-    search.execute_search_sync(test_file.to_str().unwrap());
-
-    assert_eq!(search.results.len(), 50);
-
-    // Draw and check for "more results" message
-    let mut terminal = create_test_terminal();
-    terminal.draw(|f| search.draw(f)).unwrap();
-
-    let buffer = terminal.backend().buffer();
-    let buffer_content = buffer_to_string(buffer);
-
-    // Should indicate there are results - check for any number display
-    // The UI might show "25 results" or "Limited to 25" or similar
-    assert!(
-        buffer_content.contains("25")
-            || buffer_content.contains("results")
-            || buffer_content.contains("Found")
-    );
-}
-
-#[test]
-fn test_search_navigation_keys_duplicate() {
-    let temp_dir = tempdir().unwrap();
-    let test_file = temp_dir.path().join("nav.jsonl");
-
-    let mut file = File::create(&test_file).unwrap();
-    for i in 0..30 {
-        writeln!(file, r#"{{"type":"user","message":{{"role":"user","content":"Message {i}"}},"uuid":"{i}","timestamp":"2024-01-01T00:00:{i:02}Z","sessionId":"s1","parentUuid":null,"isSidechain":false,"userType":"external","cwd":"/test","version":"1.0"}}"#).unwrap();
-    }
-
-    let mut search = InteractiveSearch::new(SearchOptions::default());
-    search.query = "Message".to_string();
-    search.execute_search_sync(test_file.to_str().unwrap());
-
-    // Test basic navigation
-    assert_eq!(search.selected_index, 0);
-    assert_eq!(search.scroll_offset, 0);
-
-    // Navigate down within visible range (no scrolling yet)
+    // Test down arrow
     use crossterm::event::{KeyCode, KeyEvent, KeyModifiers};
     let down_key = KeyEvent::new(KeyCode::Down, KeyModifiers::empty());
-    for _ in 0..10 {
+    search
+        .handle_search_input(down_key, test_file.to_str().unwrap())
+        .unwrap();
+    assert_eq!(search.selected_index, 1);
+
+    // Test up arrow
+    let up_key = KeyEvent::new(KeyCode::Up, KeyModifiers::empty());
+    search
+        .handle_search_input(up_key, test_file.to_str().unwrap())
+        .unwrap();
+    assert_eq!(search.selected_index, 0);
+
+    // Test bounds - shouldn't go below 0
+    search
+        .handle_search_input(up_key, test_file.to_str().unwrap())
+        .unwrap();
+    assert_eq!(search.selected_index, 0);
+
+    // Test bounds - shouldn't exceed visible results
+    for _ in 0..15 {
         search
             .handle_search_input(down_key, test_file.to_str().unwrap())
             .unwrap();
     }
-    assert_eq!(search.selected_index, 10);
-    assert_eq!(search.scroll_offset, 0); // Should not scroll yet
-
-    // Continue navigating to trigger scroll
-    for _ in 0..8 {
-        search
-            .handle_search_input(down_key, test_file.to_str().unwrap())
-            .unwrap();
-    }
-    assert_eq!(search.selected_index, 18);
-
-    // Navigate back up
-    let up_key = KeyEvent::new(KeyCode::Up, KeyModifiers::empty());
-    for _ in 0..5 {
-        search
-            .handle_search_input(up_key, test_file.to_str().unwrap())
-            .unwrap();
-    }
-    assert_eq!(search.selected_index, 13);
-
-    // Test Home key
-    let home_key = KeyEvent::new(KeyCode::Home, KeyModifiers::empty());
-    search
-        .handle_search_input(home_key, test_file.to_str().unwrap())
-        .unwrap();
-    assert_eq!(search.selected_index, 0);
-    assert_eq!(search.scroll_offset, 0);
-
-    // Test End key
-    let end_key = KeyEvent::new(KeyCode::End, KeyModifiers::empty());
-    search
-        .handle_search_input(end_key, test_file.to_str().unwrap())
-        .unwrap();
-    assert_eq!(search.selected_index, 29);
-    assert!(search.scroll_offset > 0);
-}
-
-#[test]
-fn test_empty_query_shows_initial_screen() {
-    let mut terminal = create_test_terminal();
-    let mut search = InteractiveSearch::new(SearchOptions::default());
-
-    // With empty query, should show initial screen
-    assert!(search.query.is_empty());
+    // Should be limited to visible results count
+    assert!(search.selected_index < search.results.len());
+}
+
+#[test]
+fn test_more_results_display() {
+    let mut search = InteractiveSearch::new(SearchOptions::default());
+    
+    // Create many results to test "more results" display
+    let mut results = Vec::new();
+    for i in 0..30 {
+        results.push(create_test_result(
+            "user",
+            &format!("Message {}", i),
+            "2024-01-01T00:00:00Z",
+        ));
+    }
+    search.results = results;
+    search.max_results = 25; // Limit to show "more results" indicator
+    
+    let mut terminal = create_test_terminal();
     terminal.draw(|f| search.draw(f)).unwrap();
 
     let buffer = terminal.backend().buffer();
-    let buffer_content = buffer_to_string(buffer);
-
-    // Should show the welcome message or instructions
-    assert!(buffer_content.contains("Type to search") || buffer_content.contains("Enter query"));
-}
-
-#[test]
-fn test_search_results_scrolling() {
-    let temp_dir = tempdir().unwrap();
-    let test_file = temp_dir.path().join("scroll.jsonl");
-
-    let mut file = File::create(&test_file).unwrap();
-    for i in 0..50 {
-        writeln!(file, r#"{{"type":"user","message":{{"role":"user","content":"Message {i}"}},"uuid":"{i}","timestamp":"2024-01-01T00:00:{i:02}Z","sessionId":"s1","parentUuid":null,"isSidechain":false,"userType":"external","cwd":"/test","version":"1.0"}}"#).unwrap();
-    }
-
-    let mut search = InteractiveSearch::new(SearchOptions::default());
-    search.query = "Message".to_string();
-    search.execute_search_sync(test_file.to_str().unwrap());
-
-    // Navigate to trigger scrolling
-    use crossterm::event::{KeyCode, KeyEvent, KeyModifiers};
-    let down_key = KeyEvent::new(KeyCode::Down, KeyModifiers::empty());
-
-    // Navigate down past visible area
-    for i in 0..20 {
-        search
-            .handle_search_input(down_key, test_file.to_str().unwrap())
-            .unwrap();
-
-        // With terminal height 24, available height is 17 (24-7)
-        // With scroll indicator, visible items is 16 (17-1)
-        // So items 0-15 should be visible without scrolling
-        if i < 15 {
-            assert_eq!(
-                search.scroll_offset,
-                0,
-                "Should not scroll yet at index {}",
-                i + 1
-            );
-        }
-    }
-
-    // Now should be scrolling
-    assert!(search.scroll_offset > 0);
-
-    // Test page down
-    let page_down = KeyEvent::new(KeyCode::PageDown, KeyModifiers::empty());
-    let prev_offset = search.scroll_offset;
-    let prev_index = search.selected_index;
-    search
-        .handle_search_input(page_down, test_file.to_str().unwrap())
-        .unwrap();
-    assert!(search.selected_index > prev_index);
-    assert!(search.scroll_offset >= prev_offset);
-
-    // Test page up
-    let page_up = KeyEvent::new(KeyCode::PageUp, KeyModifiers::empty());
-    let index_before_pageup = search.selected_index;
-    search
-        .handle_search_input(page_up, test_file.to_str().unwrap())
-        .unwrap();
-    // PageUp moves 10 items up
-    assert_eq!(
-        search.selected_index,
-        index_before_pageup.saturating_sub(10)
-    );
-}
-
-#[test]
-fn test_actual_scrolling_behavior() {
-    let _terminal = create_test_terminal();
-    let mut search = InteractiveSearch::new(SearchOptions::default());
-
-    let temp_dir = tempdir().unwrap();
-    let test_file = temp_dir.path().join("many_results.jsonl");
-
-    // Create many results to test scrolling
-    let mut file = File::create(&test_file).unwrap();
-    for i in 0..30 {
-        writeln!(file, r#"{{"type":"user","message":{{"role":"user","content":"Message {i}"}},"uuid":"{i}","timestamp":"2024-01-01T00:00:{i:02}Z","sessionId":"s1","parentUuid":null,"isSidechain":false,"userType":"external","cwd":"/test","version":"1.0"}}"#).unwrap();
-    }
-
-    search.query = "Message".to_string();
-    search.execute_search_sync(test_file.to_str().unwrap());
-
-    // Create test terminal
-    let backend = TestBackend::new(80, 24);
-    let mut terminal = Terminal::new(backend).unwrap();
-
-    // Draw initial state
-    terminal.draw(|f| search.draw(f)).unwrap();
-
-    // Test scrolling behavior with actual terminal
-    use crossterm::event::{KeyCode, KeyEvent, KeyModifiers};
-    let down_key = KeyEvent::new(KeyCode::Down, KeyModifiers::empty());
-
-    // Navigate down and verify UI updates
-    for i in 0..20 {
-        search
-            .handle_search_input(down_key, test_file.to_str().unwrap())
-            .unwrap();
-        terminal.draw(|f| search.draw(f)).unwrap();
-
-        // The terminal should show the selected item
-        assert_eq!(search.selected_index, i + 1);
-    }
-
-    // Verify scrolling happened
-    assert!(search.scroll_offset > 0);
-=======
-    // Initial state
-    assert_eq!(search.role_filter, None);
-
-    // Cycle through filters
-    search.role_filter = Some("user".to_string());
-    assert_eq!(search.role_filter, Some("user".to_string()));
-
-    search.role_filter = Some("assistant".to_string());
-    assert_eq!(search.role_filter, Some("assistant".to_string()));
-
-    search.role_filter = Some("system".to_string());
-    assert_eq!(search.role_filter, Some("system".to_string()));
-
-    search.role_filter = None;
-    assert_eq!(search.role_filter, None);
-}
-
-#[test]
-fn test_truncate_message_multibyte_safe() {
-    let search = InteractiveSearch::new(SearchOptions::default());
-
-    // Test with Japanese characters
-    let japanese = "こんにちは世界";
-    let truncated = search.truncate_message(japanese, 10);
-    assert_eq!(truncated, "こんにちは世界"); // 7 chars fits in width 10
-
-    let truncated = search.truncate_message(japanese, 6);
-    assert_eq!(truncated, "こんに..."); // Width 6: 3 chars + "..." = 6
-
-    // Test with emojis
-    let emojis = "Hello 👋 World 🌍";
-    let truncated = search.truncate_message(emojis, 10);
-    assert_eq!(truncated, "Hello 👋..."); // Should handle emoji boundaries
-}
-
-#[test]
-fn test_session_viewer_rendering() {
-    let mut search = InteractiveSearch::new(SearchOptions::default());
-    search.mode = Mode::SessionViewer;
+
+    // Should show that results are limited
+    assert!(find_text_in_buffer(buffer, "limit reached").is_some());
+}
+
+#[test]
+fn test_session_viewer_case_insensitive_search() {
+    let mut search = InteractiveSearch::new(SearchOptions::default());
+    search.push_screen(Mode::SessionViewer);
     search.session_order = Some(SessionOrder::Ascending);
     search.selected_result = Some(create_test_result("user", "Test", "2024-01-01T00:00:00Z"));
-
-    // Add some test messages
-    search.session_messages = vec![
-        r#"{"type":"user","message":{"role":"user","content":"Hello"},"uuid":"1","timestamp":"2024-01-01T00:00:00Z","sessionId":"test-session"}"#.to_string(),
-        r#"{"type":"assistant","message":{"role":"assistant","content":"Hi there"},"uuid":"2","timestamp":"2024-01-01T00:00:01Z","sessionId":"test-session"}"#.to_string(),
-    ];
-
-    let mut terminal = create_test_terminal();
-    terminal.draw(|f| search.draw_session_viewer(f)).unwrap();
-
-    let buffer = terminal.backend().buffer();
-
-    // Check that session viewer is displayed
-    assert!(find_text_in_buffer(buffer, "Session Viewer").is_some());
->>>>>>> f2996da1
-}
-
-#[test]
-fn test_draw_search_results_with_selection() {
-    let mut search = InteractiveSearch::new(SearchOptions::default());
-    search.results = vec![
-        create_test_result("user", "First message", "2024-01-01T00:00:00Z"),
-        create_test_result("assistant", "Second message", "2024-01-01T00:01:00Z"),
-    ];
-    search.selected_index = 1; // Select second result
-
-<<<<<<< HEAD
-    let mut file = File::create(&test_file).unwrap();
-    for i in 0..10 {
-        writeln!(file, r#"{{"type":"user","message":{{"role":"user","content":"Message {i}"}},"uuid":"{i}","timestamp":"2024-01-01T00:00:{i:02}Z","sessionId":"s1","parentUuid":null,"isSidechain":false,"userType":"external","cwd":"/test","version":"1.0"}}"#).unwrap();
-    }
-=======
-    let mut terminal = create_test_terminal();
-    terminal.draw(|f| search.draw_search(f)).unwrap();
->>>>>>> f2996da1
-
-    let buffer = terminal.backend().buffer();
-
-<<<<<<< HEAD
-    // Simulate typing
-    use crossterm::event::{KeyCode, KeyEvent, KeyModifiers};
-
-    // Test immediate search execution on input
-    let m_key = KeyEvent::new(KeyCode::Char('M'), KeyModifiers::empty());
-    search
-        .handle_search_input(m_key, test_file.to_str().unwrap())
-        .unwrap();
-    assert_eq!(search.query, "M");
-    // Use sync search for testing
-    search.execute_search_sync(test_file.to_str().unwrap());
-    assert_eq!(search.results.len(), 10); // All messages match "M"
-
-    // Test that each character triggers immediate search
-    let e_key = KeyEvent::new(KeyCode::Char('e'), KeyModifiers::empty());
-    search
-        .handle_search_input(e_key, test_file.to_str().unwrap())
-        .unwrap();
-    assert_eq!(search.query, "Me");
-    search.execute_search_sync(test_file.to_str().unwrap());
-    assert_eq!(search.results.len(), 10); // All messages still match "Me"
-
-    // Test backspace also triggers immediate search
-    let backspace = KeyEvent::new(KeyCode::Backspace, KeyModifiers::empty());
-    search
-        .handle_search_input(backspace, test_file.to_str().unwrap())
-        .unwrap();
-    assert_eq!(search.query, "M");
-    search.execute_search_sync(test_file.to_str().unwrap());
-    assert_eq!(search.results.len(), 10); // Back to "M"
-
-    // Clear query
-    search
-        .handle_search_input(backspace, test_file.to_str().unwrap())
-        .unwrap();
-    assert_eq!(search.query, "");
-    // Empty query clears results
-    search.execute_search_sync(test_file.to_str().unwrap());
-    assert!(search.results.is_empty());
-=======
-    // Both messages should be visible
-    assert!(find_text_in_buffer(buffer, "First message").is_some());
-    assert!(find_text_in_buffer(buffer, "Second message").is_some());
->>>>>>> f2996da1
-}
-
-#[test]
-fn test_empty_search_results() {
-    let mut search = InteractiveSearch::new(SearchOptions::default());
-    search.query = "no matches".to_string();
-    search.results = vec![];
-
-<<<<<<< HEAD
-    use crossterm::event::{KeyCode, KeyEvent, KeyModifiers};
-    let esc_key = KeyEvent::new(KeyCode::Esc, KeyModifiers::empty());
-
-    // Test plain Esc exits from search mode
-    search.push_screen(Mode::Search);
-    let temp_dir = tempdir().unwrap();
-    let temp_file = temp_dir.path().join("test.jsonl");
-    File::create(&temp_file).unwrap();
-    let continue_running = search
-        .handle_search_input(esc_key, temp_file.to_str().unwrap())
-        .unwrap();
-    assert!(!continue_running); // false means exit
-
-    // From detail mode - Esc should return to search
-    search.push_screen(Mode::ResultDetail);
-    search.detail_scroll_offset = 10;
-    search.message = Some("Test message".to_string());
-    search.handle_result_detail_input(esc_key).unwrap();
-    assert_eq!(search.current_mode(), Mode::Search);
-    assert_eq!(search.detail_scroll_offset, 0);
-    assert!(search.message.is_none());
-}
-
-#[test]
-#[ignore] // Clipboard commands not available in CI
-fn test_copy_feedback_messages_duplicate() {
-    let mut search = InteractiveSearch::new(SearchOptions::default());
-
-    let result = create_test_result("user", "Test message", "2024-01-01T00:00:00Z");
-    search.selected_result = Some(result);
-    search.push_screen(Mode::ResultDetail);
-
-    use crossterm::event::{KeyCode, KeyEvent, KeyModifiers};
-
-    // Test F - Copy file path
-    search.message = None;
-    let f_key = KeyEvent::new(KeyCode::Char('f'), KeyModifiers::empty());
-    let _ = search.handle_result_detail_input(f_key);
-    assert!(search.message.is_some());
-    assert!(search.message.as_ref().unwrap().contains("File path"));
-=======
-    let mut terminal = create_test_terminal();
-    terminal.draw(|f| search.draw_search(f)).unwrap();
-
-    let buffer = terminal.backend().buffer();
-
-    // Should show the query
-    assert!(find_text_in_buffer(buffer, "no matches").is_some());
-
-    // Should indicate no results
-    assert!(find_text_in_buffer(buffer, "No results").is_some());
-}
-
-#[test]
-fn test_long_message_truncation() {
-    let mut search = InteractiveSearch::new(SearchOptions::default());
-    let long_content = "This is a very long message that should be truncated when displayed in the search results list ".repeat(5);
-    search.results = vec![create_test_result(
-        "user",
-        &long_content,
-        "2024-01-01T00:00:00Z",
-    )];
-
-    let mut terminal = create_test_terminal();
-    terminal.draw(|f| search.draw_search(f)).unwrap();
-
-    let buffer = terminal.backend().buffer();
-
-    // Should show truncated message with ellipsis
-    assert!(find_text_in_buffer(buffer, "...").is_some());
->>>>>>> f2996da1
-}
-
-#[test]
-fn test_session_viewer_case_insensitive_search() {
-    let mut search = InteractiveSearch::new(SearchOptions::default());
-<<<<<<< HEAD
-    search.query = "Clipboard".to_string();
-    search.execute_search_sync(test_file.to_str().unwrap());
-    assert_eq!(search.results.len(), 1);
-
-    // Enter detail view
-    use crossterm::event::{KeyCode, KeyEvent, KeyModifiers};
-
-    // Test F - Copy file path
-    search.message = None;
-    let f_key = KeyEvent::new(KeyCode::Char('f'), KeyModifiers::empty());
-    search.handle_result_detail_input(f_key).unwrap();
-    assert!(search.message.is_some());
-    assert!(
-        search
-            .message
-            .as_ref()
-            .unwrap()
-            .contains("File path copied")
-    );
-=======
-    search.mode = Mode::SessionViewer;
-    search.session_order = Some(SessionOrder::Ascending);
-    search.selected_result = Some(create_test_result("user", "Test", "2024-01-01T00:00:00Z"));
->>>>>>> f2996da1
 
     // Add messages with mixed case content
     search.session_messages = vec![
@@ -1729,134 +1359,6 @@
     // Search with lowercase
     search.session_query = "hello".to_string();
 
-<<<<<<< HEAD
-    // Test M - Copy message text
-    search.message = None;
-    let m_key = KeyEvent::new(KeyCode::Char('m'), KeyModifiers::empty());
-    search.handle_result_detail_input(m_key).unwrap();
-    assert!(search.message.is_some());
-    assert!(search.message.as_ref().unwrap().contains("Message copied"));
-
-    // Test J - Copy JSON
-    search.message = None;
-    let j_key = KeyEvent::new(KeyCode::Char('j'), KeyModifiers::empty());
-    search.handle_result_detail_input(j_key).unwrap();
-    assert!(search.message.is_some());
-    assert!(search.message.as_ref().unwrap().contains("JSON copied"));
-}
-
-#[test]
-fn test_clipboard_error_handling_no_json() {
-    let mut search = InteractiveSearch::new(SearchOptions::default());
-
-    // Create result without raw_json
-    let mut result = create_test_result("user", "Test", "2024-01-01T00:00:00Z");
-    result.raw_json = None;
-    search.selected_result = Some(result);
-    search.push_screen(Mode::ResultDetail);
-
-    use crossterm::event::{KeyCode, KeyEvent, KeyModifiers};
-
-    // Test J - Should show error when no JSON available
-    let j_key = KeyEvent::new(KeyCode::Char('j'), KeyModifiers::empty());
-    search.handle_result_detail_input(j_key).unwrap();
-    assert!(search.message.is_some());
-    assert!(search.message.as_ref().unwrap().contains("No JSON"));
-}
-
-#[test]
-fn test_scrolling_with_ratatui_terminal() {
-    let backend = TestBackend::new(80, 24);
-    let mut terminal = Terminal::new(backend).unwrap();
-
-    let mut search = InteractiveSearch::new(SearchOptions::default());
-
-    // Create test data
-    let temp_dir = tempdir().unwrap();
-    let test_file = temp_dir.path().join("scroll_test.jsonl");
-    let mut file = File::create(&test_file).unwrap();
-
-    for i in 0..30 {
-        writeln!(file, r#"{{"type":"user","message":{{"role":"user","content":"Message {i}"}},"uuid":"{i}","timestamp":"2024-01-01T00:00:{i:02}Z","sessionId":"s1","parentUuid":null,"isSidechain":false,"userType":"external","cwd":"/test","version":"1.0"}}"#).unwrap();
-    }
-
-    search.query = "Message".to_string();
-    search.execute_search_sync(test_file.to_str().unwrap());
-
-    // Initial draw
-    terminal.draw(|f| search.draw(f)).unwrap();
-
-    // Navigate and redraw
-    use crossterm::event::{KeyCode, KeyEvent, KeyModifiers};
-    let down_key = KeyEvent::new(KeyCode::Down, KeyModifiers::empty());
-
-    for _ in 0..20 {
-        search
-            .handle_search_input(down_key, test_file.to_str().unwrap())
-            .unwrap();
-        terminal.draw(|f| search.draw(f)).unwrap();
-    }
-
-    // Check final state
-    assert_eq!(search.selected_index, 20);
-    assert!(search.scroll_offset > 0);
-}
-
-#[test]
-fn test_help_mode_key_binding() {
-    let mut search = InteractiveSearch::new(SearchOptions::default());
-
-    use crossterm::event::{KeyCode, KeyEvent, KeyModifiers};
-
-    // Test '?' key opens help
-    let question_key = KeyEvent::new(KeyCode::Char('?'), KeyModifiers::empty());
-
-    let temp_dir = tempdir().unwrap();
-    let test_file = temp_dir.path().join("test.jsonl");
-    File::create(&test_file).unwrap();
-
-    search
-        .handle_search_input(question_key, test_file.to_str().unwrap())
-        .unwrap();
-    assert_eq!(search.current_mode(), Mode::Help);
-
-    // Any key should return from help
-    // In help mode, any key triggers pop_screen
-    search.pop_screen();
-    assert_eq!(search.current_mode(), Mode::Search);
-}
-
-#[test]
-fn test_session_detail_navigation() {
-    let temp_dir = tempdir().unwrap();
-    let test_file = temp_dir.path().join("test.jsonl");
-
-    let mut file = File::create(&test_file).unwrap();
-    writeln!(file, r#"{{"type":"user","message":{{"role":"user","content":"Test message"}},"uuid":"1","timestamp":"2024-01-01T00:00:00Z","sessionId":"test-session","parentUuid":null,"isSidechain":false,"userType":"external","cwd":"/test","version":"1.0"}}"#).unwrap();
-
-    let mut search = InteractiveSearch::new(SearchOptions::default());
-    search.query = "Test".to_string();
-    search.execute_search_sync(test_file.to_str().unwrap());
-
-    // Navigate to result detail
-    use crossterm::event::{KeyCode, KeyEvent, KeyModifiers};
-    let enter_key = KeyEvent::new(KeyCode::Enter, KeyModifiers::empty());
-    search
-        .handle_search_input(enter_key, test_file.to_str().unwrap())
-        .unwrap();
-    assert_eq!(search.current_mode(), Mode::ResultDetail);
-    assert!(search.selected_result.is_some());
-
-    // Now ESC from detail view to go back to search
-    let esc_key = KeyEvent::new(KeyCode::Esc, KeyModifiers::empty());
-    search.handle_result_detail_input(esc_key).unwrap();
-    assert_eq!(search.current_mode(), Mode::Search);
-
-    // Now test search
-    search.query = "Test".to_string();
-    search.execute_search_sync(test_file.to_str().unwrap());
-    assert_eq!(search.results.len(), 1);
-=======
     // Draw to trigger filtering
     let mut terminal = create_test_terminal();
     terminal.draw(|f| search.draw_session_viewer(f)).unwrap();
@@ -1877,21 +1379,14 @@
     terminal.draw(|f| search.draw_session_viewer(f)).unwrap();
 
     assert_eq!(search.session_filtered_indices.len(), 0);
->>>>>>> f2996da1
 }
 
 #[test]
 fn test_session_viewer_filtered_count_display() {
     let mut search = InteractiveSearch::new(SearchOptions::default());
-<<<<<<< HEAD
-
-    // Simulate navigating from Search to SessionViewer
     search.push_screen(Mode::SessionViewer);
-=======
-    search.mode = Mode::SessionViewer;
     search.session_order = Some(SessionOrder::Ascending);
     search.selected_result = Some(create_test_result("user", "Test", "2024-01-01T00:00:00Z"));
->>>>>>> f2996da1
 
     // Add some test messages
     search.session_messages = vec![
@@ -1900,28 +1395,6 @@
         r#"{"type":"user","message":{"role":"user","content":"Apple pie"},"uuid":"3","timestamp":"2024-01-01T00:00:02Z","sessionId":"test-session"}"#.to_string(),
     ];
 
-<<<<<<< HEAD
-    // Test 'q' returns to previous screen
-    let q_key = KeyEvent::new(KeyCode::Char('q'), KeyModifiers::empty());
-    search.handle_session_viewer_input(q_key).unwrap();
-    assert_eq!(search.current_mode(), Mode::Search);
-
-    // Test 'Q' also works
-    search.push_screen(Mode::SessionViewer);
-    let big_q_key = KeyEvent::new(KeyCode::Char('Q'), KeyModifiers::empty());
-    search.handle_session_viewer_input(big_q_key).unwrap();
-    assert_eq!(search.current_mode(), Mode::Search);
-
-    // Test Esc also works
-    search.push_screen(Mode::SessionViewer);
-    let esc_key = KeyEvent::new(KeyCode::Esc, KeyModifiers::empty());
-    search.handle_session_viewer_input(esc_key).unwrap();
-    assert_eq!(search.current_mode(), Mode::Search);
-}
-
-#[test]
-fn test_navigation_stack_behavior() {
-=======
     // Search for "apple"
     search.session_query = "apple".to_string();
 
@@ -1936,9 +1409,8 @@
 
 #[test]
 fn test_session_viewer_search_filtering_implementation() {
->>>>>>> f2996da1
-    let mut search = InteractiveSearch::new(SearchOptions::default());
-    search.mode = Mode::SessionViewer;
+    let mut search = InteractiveSearch::new(SearchOptions::default());
+    search.push_screen(Mode::SessionViewer);
     search.session_order = Some(SessionOrder::Ascending);
     search.selected_result = Some(create_test_result("user", "Test", "2024-01-01T00:00:00Z"));
 
@@ -1949,35 +1421,6 @@
         r#"{"type":"user","message":{"role":"user","content":"World peace"},"uuid":"3","timestamp":"2024-01-01T00:00:02Z","sessionId":"test-session"}"#.to_string(),
     ];
 
-<<<<<<< HEAD
-    // Start in Search
-    assert_eq!(search.current_mode(), Mode::Search);
-
-    // Navigate to ResultDetail
-    search.push_screen(Mode::ResultDetail);
-    assert_eq!(search.current_mode(), Mode::ResultDetail);
-
-    // Navigate to SessionViewer
-    search.push_screen(Mode::SessionViewer);
-    assert_eq!(search.current_mode(), Mode::SessionViewer);
-
-    // Pop back to ResultDetail
-    search.pop_screen();
-    assert_eq!(search.current_mode(), Mode::ResultDetail);
-
-    // Pop back to Search
-    search.pop_screen();
-    assert_eq!(search.current_mode(), Mode::Search);
-
-    // Popping from Search should stay in Search
-    search.pop_screen();
-    assert_eq!(search.current_mode(), Mode::Search);
-}
-
-#[test]
-fn test_error_message_color() {
-    let _terminal = create_test_terminal();
-=======
     // Test basic filtering
     search.session_query = "world".to_string();
     let mut terminal = create_test_terminal();
@@ -1997,9 +1440,8 @@
 
 #[test]
 fn test_session_viewer_array_content_search() {
->>>>>>> f2996da1
-    let mut search = InteractiveSearch::new(SearchOptions::default());
-    search.mode = Mode::SessionViewer;
+    let mut search = InteractiveSearch::new(SearchOptions::default());
+    search.push_screen(Mode::SessionViewer);
     search.session_order = Some(SessionOrder::Ascending);
     search.selected_result = Some(create_test_result("user", "Test", "2024-01-01T00:00:00Z"));
 
@@ -2029,7 +1471,788 @@
     let mut terminal = create_test_terminal();
     terminal.draw(|f| search.draw_session_viewer(f)).unwrap();
 
-<<<<<<< HEAD
+    // Should find the message with array content
+    assert_eq!(search.session_filtered_indices, vec![0]);
+
+    // Search for text not in array
+    search.session_query = "missing".to_string();
+    terminal.draw(|f| search.draw_session_viewer(f)).unwrap();
+    assert_eq!(search.session_filtered_indices, Vec::<usize>::new());
+}
+
+#[test]
+fn test_session_viewer_loading_error_handling() {
+    let mut search = InteractiveSearch::new(SearchOptions::default());
+    search.push_screen(Mode::SessionViewer);
+    search.session_order = Some(SessionOrder::Ascending);
+    search.selected_result = Some(create_test_result("user", "Test", "2024-01-01T00:00:00Z"));
+
+    // Simulate loading with empty messages (error case)
+    search.session_messages = vec![];
+
+    let mut terminal = create_test_terminal();
+    terminal.draw(|f| search.draw_session_viewer(f)).unwrap();
+
+    let buffer = terminal.backend().buffer();
+
+    // Should show that no messages are available
+    assert!(
+        find_text_in_buffer(buffer, "No messages").is_some()
+            || find_text_in_buffer(buffer, "0 messages").is_some()
+            || find_text_in_buffer(buffer, "Session Viewer").is_some()
+    );
+}
+
+#[test]
+fn test_session_viewer_no_matches_filtered_count() {
+    let mut search = InteractiveSearch::new(SearchOptions::default());
+    search.push_screen(Mode::SessionViewer);
+    search.session_order = Some(SessionOrder::Ascending);
+    search.selected_result = Some(create_test_result("user", "Test", "2024-01-01T00:00:00Z"));
+
+    // Add messages
+    search.session_messages = vec![
+        r#"{"type":"user","message":{"role":"user","content":"Hello"},"uuid":"1","timestamp":"2024-01-01T00:00:00Z","sessionId":"test-session"}"#.to_string(),
+        r#"{"type":"assistant","message":{"role":"assistant","content":"Hi"},"uuid":"2","timestamp":"2024-01-01T00:00:01Z","sessionId":"test-session"}"#.to_string(),
+    ];
+
+    // Search for something not present
+    search.session_query = "notfound".to_string();
+
+    let mut terminal = create_test_terminal();
+    terminal.draw(|f| search.draw_session_viewer(f)).unwrap();
+
+    let buffer = terminal.backend().buffer();
+
+    // Should show that no messages match
+    assert!(find_text_in_buffer(buffer, "No messages match filter").is_some());
+}
+
+#[test]
+fn test_session_viewer_empty_session() {
+    let mut search = InteractiveSearch::new(SearchOptions::default());
+    search.push_screen(Mode::SessionViewer);
+    search.session_order = Some(SessionOrder::Ascending);
+    search.selected_result = Some(create_test_result("user", "Test", "2024-01-01T00:00:00Z"));
+
+    // No messages at all
+    search.session_messages = vec![];
+    search.session_filtered_indices = vec![];
+
+    let mut terminal = create_test_terminal();
+    terminal.draw(|f| search.draw_session_viewer(f)).unwrap();
+
+    let buffer = terminal.backend().buffer();
+
+    // Should indicate empty session
+    assert!(
+        find_text_in_buffer(buffer, "No messages").is_some()
+            || find_text_in_buffer(buffer, "0 messages").is_some()
+            || find_text_in_buffer(buffer, "Empty session").is_some()
+            || find_text_in_buffer(buffer, "Session Viewer").is_some()
+    ); // At minimum, title should be shown
+}
+
+#[test]
+fn test_session_viewer_scroll_indicator() {
+    let mut search = InteractiveSearch::new(SearchOptions::default());
+    search.push_screen(Mode::SessionViewer);
+    search.session_order = Some(SessionOrder::Ascending);
+    search.selected_result = Some(create_test_result("user", "Test", "2024-01-01T00:00:00Z"));
+
+    // Add many messages to enable scrolling
+    let mut messages = Vec::new();
+    for i in 0..50 {
+        messages.push(format!(
+            r#"{{"type":"user","message":{{"role":"user","content":"Message {i}"}},"uuid":"{i}","timestamp":"2024-01-01T00:00:{i:02}Z","sessionId":"test-session"}}"#
+        ));
+    }
+    search.session_messages = messages;
+    search.session_filtered_indices = (0..50).collect();
+    search.session_scroll_offset = 10; // Scrolled down
+
+    let mut terminal = create_test_terminal();
+    terminal.draw(|f| search.draw(f)).unwrap();
+
+    let buffer = terminal.backend().buffer();
+    
+    // Should show scroll indicator since we have 50 messages
+    assert!(find_text_in_buffer(buffer, "messages ↑/↓ to scroll").is_some());
+}
+
+#[test]
+fn test_session_viewer_pagination() {
+    let temp_dir = tempdir().unwrap();
+    let test_file = temp_dir.path().join("session.jsonl");
+
+    // Create session with many messages
+    let mut file = File::create(&test_file).unwrap();
+    for i in 0..10 {
+        writeln!(file, r#"{{"type":"user","message":{{"role":"user","content":"Message {i}"}},"uuid":"test-uuid","timestamp":"2024-01-01T00:00:00Z","sessionId":"test-session","parentUuid":null,"isSidechain":false,"userType":"external","cwd":"/test","version":"1.0"}}"#).unwrap();
+    }
+
+    let mut search = InteractiveSearch::new(SearchOptions::default());
+    search
+        .load_session_messages(test_file.to_str().unwrap())
+        .unwrap();
+
+    // Set up session viewer
+    search.session_order = Some(SessionOrder::Ascending);
+    search.push_screen(Mode::SessionViewer);
+
+    // Test that we have multiple messages
+    assert_eq!(search.session_messages.len(), 10);
+
+    // Test page navigation
+    use crossterm::event::{KeyCode, KeyEvent, KeyModifiers};
+
+    // Test down navigation
+    let down_key = KeyEvent::new(KeyCode::Down, KeyModifiers::empty());
+    search.handle_session_viewer_input(down_key).unwrap();
+    assert_eq!(search.session_index, 1);
+
+    // Test up navigation
+    let up_key = KeyEvent::new(KeyCode::Up, KeyModifiers::empty());
+    search.handle_session_viewer_input(up_key).unwrap();
+    assert_eq!(search.session_index, 0);
+
+    // Test page down
+    let page_down = KeyEvent::new(KeyCode::PageDown, KeyModifiers::empty());
+    search.handle_session_viewer_input(page_down).unwrap();
+    assert!(search.session_index > 1);
+
+    // Test page up
+    let page_up = KeyEvent::new(KeyCode::PageUp, KeyModifiers::empty());
+    search.handle_session_viewer_input(page_up).unwrap();
+    assert_eq!(search.session_index, 0);
+}
+
+#[test]
+fn test_result_limit_indicator() {
+    let temp_dir = tempdir().unwrap();
+    let test_file = temp_dir.path().join("many.jsonl");
+
+    // Create more messages than the limit
+    let mut file = File::create(&test_file).unwrap();
+    for i in 0..60 {
+        writeln!(file, r#"{{"type":"user","message":{{"role":"user","content":"Message {}"}},"uuid":"{}","timestamp":"2024-01-01T00:00:{:02}Z","sessionId":"s1","parentUuid":null,"isSidechain":false,"userType":"external","cwd":"/test","version":"1.0"}}"#, i, i, i % 60).unwrap();
+    }
+
+    let options = SearchOptions {
+        max_results: Some(50),
+        ..Default::default()
+    };
+    let mut search = InteractiveSearch::new(options);
+    search.query = "Message".to_string();
+    search.execute_search_sync(test_file.to_str().unwrap());
+
+    assert_eq!(search.results.len(), 50);
+
+    // Draw and check for limit indicator
+    let mut terminal = create_test_terminal();
+    terminal.draw(|f| search.draw(f)).unwrap();
+
+    let buffer = terminal.backend().buffer();
+    let buffer_content = buffer_to_string(buffer);
+
+    // Should show the limit indicator
+    assert!(buffer_content.contains("50 results") || buffer_content.contains("limited"));
+}
+
+#[test]
+#[ignore] // Clipboard commands not available in CI
+fn test_clipboard_error_handling() {
+    let mut search = InteractiveSearch::new(SearchOptions::default());
+    search.selected_result = Some(create_test_result("user", "Test", "2024-01-01T00:00:00Z"));
+    search.push_screen(Mode::ResultDetail);
+
+    // Test clipboard operation that will fail in test environment
+    use crossterm::event::{KeyCode, KeyEvent, KeyModifiers};
+    let copy_key = KeyEvent::new(KeyCode::Char('m'), KeyModifiers::empty());
+    let result = search.handle_result_detail_input(copy_key);
+
+    // Should handle error gracefully
+    assert!(result.is_ok());
+    assert!(search.message.is_some());
+    // Error message should contain warning symbol
+    if let Some(msg) = &search.message {
+        assert!(msg.contains("⚠") || msg.contains("✓"));
+    }
+}
+
+#[test]
+fn test_more_results_display_duplicate() {
+    let temp_dir = tempdir().unwrap();
+    let test_file = temp_dir.path().join("many.jsonl");
+
+    // Create exactly max_results + 1 messages
+    let mut file = File::create(&test_file).unwrap();
+    for i in 0..51 {
+        writeln!(file, r#"{{"type":"user","message":{{"role":"user","content":"Message {}"}},"uuid":"{}","timestamp":"2024-01-01T00:00:{:02}Z","sessionId":"s1","parentUuid":null,"isSidechain":false,"userType":"external","cwd":"/test","version":"1.0"}}"#, i, i, i % 60).unwrap();
+    }
+
+    let options = SearchOptions {
+        max_results: Some(50),
+        ..Default::default()
+    };
+    let mut search = InteractiveSearch::new(options);
+    search.query = "Message".to_string();
+    search.execute_search_sync(test_file.to_str().unwrap());
+
+    assert_eq!(search.results.len(), 50);
+
+    // Draw and check for "more results" message
+    let mut terminal = create_test_terminal();
+    terminal.draw(|f| search.draw(f)).unwrap();
+
+    let buffer = terminal.backend().buffer();
+    let buffer_content = buffer_to_string(buffer);
+
+    // Should indicate there are results - check for any number display
+    // The UI might show "25 results" or "Limited to 25" or similar
+    assert!(
+        buffer_content.contains("25")
+            || buffer_content.contains("results")
+            || buffer_content.contains("Found")
+    );
+}
+
+#[test]
+fn test_search_navigation_keys_duplicate() {
+    let temp_dir = tempdir().unwrap();
+    let test_file = temp_dir.path().join("nav.jsonl");
+
+    let mut file = File::create(&test_file).unwrap();
+    for i in 0..30 {
+        writeln!(file, r#"{{"type":"user","message":{{"role":"user","content":"Message {i}"}},"uuid":"{i}","timestamp":"2024-01-01T00:00:{i:02}Z","sessionId":"s1","parentUuid":null,"isSidechain":false,"userType":"external","cwd":"/test","version":"1.0"}}"#).unwrap();
+    }
+
+    let mut search = InteractiveSearch::new(SearchOptions::default());
+    search.query = "Message".to_string();
+    search.execute_search_sync(test_file.to_str().unwrap());
+
+    // Test basic navigation
+    assert_eq!(search.selected_index, 0);
+    assert_eq!(search.scroll_offset, 0);
+
+    // Navigate down within visible range (no scrolling yet)
+    use crossterm::event::{KeyCode, KeyEvent, KeyModifiers};
+    let down_key = KeyEvent::new(KeyCode::Down, KeyModifiers::empty());
+    for _ in 0..10 {
+        search
+            .handle_search_input(down_key, test_file.to_str().unwrap())
+            .unwrap();
+    }
+    assert_eq!(search.selected_index, 10);
+    assert_eq!(search.scroll_offset, 0); // Should not scroll yet
+
+    // Continue navigating to trigger scroll
+    for _ in 0..8 {
+        search
+            .handle_search_input(down_key, test_file.to_str().unwrap())
+            .unwrap();
+    }
+    assert_eq!(search.selected_index, 18);
+
+    // Navigate back up
+    let up_key = KeyEvent::new(KeyCode::Up, KeyModifiers::empty());
+    for _ in 0..5 {
+        search
+            .handle_search_input(up_key, test_file.to_str().unwrap())
+            .unwrap();
+    }
+    assert_eq!(search.selected_index, 13);
+
+    // Test Home key
+    let home_key = KeyEvent::new(KeyCode::Home, KeyModifiers::empty());
+    search
+        .handle_search_input(home_key, test_file.to_str().unwrap())
+        .unwrap();
+    assert_eq!(search.selected_index, 0);
+    assert_eq!(search.scroll_offset, 0);
+
+    // Test End key
+    let end_key = KeyEvent::new(KeyCode::End, KeyModifiers::empty());
+    search
+        .handle_search_input(end_key, test_file.to_str().unwrap())
+        .unwrap();
+    assert_eq!(search.selected_index, 29);
+    assert!(search.scroll_offset > 0);
+}
+
+#[test]
+fn test_empty_query_shows_initial_screen() {
+    let mut terminal = create_test_terminal();
+    let mut search = InteractiveSearch::new(SearchOptions::default());
+
+    // With empty query, should show initial screen
+    assert!(search.query.is_empty());
+    terminal.draw(|f| search.draw(f)).unwrap();
+
+    let buffer = terminal.backend().buffer();
+    let buffer_content = buffer_to_string(buffer);
+
+    // Should show the welcome message or instructions
+    assert!(buffer_content.contains("Type to search") || buffer_content.contains("Enter query"));
+}
+
+#[test]
+fn test_search_results_scrolling() {
+    let temp_dir = tempdir().unwrap();
+    let test_file = temp_dir.path().join("scroll.jsonl");
+
+    let mut file = File::create(&test_file).unwrap();
+    for i in 0..50 {
+        writeln!(file, r#"{{"type":"user","message":{{"role":"user","content":"Message {i}"}},"uuid":"{i}","timestamp":"2024-01-01T00:00:{i:02}Z","sessionId":"s1","parentUuid":null,"isSidechain":false,"userType":"external","cwd":"/test","version":"1.0"}}"#).unwrap();
+    }
+
+    let mut search = InteractiveSearch::new(SearchOptions::default());
+    search.query = "Message".to_string();
+    search.execute_search_sync(test_file.to_str().unwrap());
+
+    // Navigate to trigger scrolling
+    use crossterm::event::{KeyCode, KeyEvent, KeyModifiers};
+    let down_key = KeyEvent::new(KeyCode::Down, KeyModifiers::empty());
+
+    // Navigate down past visible area
+    for i in 0..20 {
+        search
+            .handle_search_input(down_key, test_file.to_str().unwrap())
+            .unwrap();
+
+        // With terminal height 24, available height is 17 (24-7)
+        // With scroll indicator, visible items is 16 (17-1)
+        // So items 0-15 should be visible without scrolling
+        if i < 15 {
+            assert_eq!(
+                search.scroll_offset,
+                0,
+                "Should not scroll yet at index {}",
+                i + 1
+            );
+        }
+    }
+
+    // Now should be scrolling
+    assert!(search.scroll_offset > 0);
+
+    // Test page down
+    let page_down = KeyEvent::new(KeyCode::PageDown, KeyModifiers::empty());
+    let prev_offset = search.scroll_offset;
+    let prev_index = search.selected_index;
+    search
+        .handle_search_input(page_down, test_file.to_str().unwrap())
+        .unwrap();
+    assert!(search.selected_index > prev_index);
+    assert!(search.scroll_offset >= prev_offset);
+
+    // Test page up
+    let page_up = KeyEvent::new(KeyCode::PageUp, KeyModifiers::empty());
+    let index_before_pageup = search.selected_index;
+    search
+        .handle_search_input(page_up, test_file.to_str().unwrap())
+        .unwrap();
+    // PageUp moves 10 items up
+    assert_eq!(
+        search.selected_index,
+        index_before_pageup.saturating_sub(10)
+    );
+}
+
+#[test]
+fn test_actual_scrolling_behavior() {
+    let _terminal = create_test_terminal();
+    let mut search = InteractiveSearch::new(SearchOptions::default());
+
+    let temp_dir = tempdir().unwrap();
+    let test_file = temp_dir.path().join("many_results.jsonl");
+
+    // Create many results to test scrolling
+    let mut file = File::create(&test_file).unwrap();
+    for i in 0..30 {
+        writeln!(file, r#"{{"type":"user","message":{{"role":"user","content":"Message {i}"}},"uuid":"{i}","timestamp":"2024-01-01T00:00:{i:02}Z","sessionId":"s1","parentUuid":null,"isSidechain":false,"userType":"external","cwd":"/test","version":"1.0"}}"#).unwrap();
+    }
+
+    search.query = "Message".to_string();
+    search.execute_search_sync(test_file.to_str().unwrap());
+
+    // Create test terminal
+    let backend = TestBackend::new(80, 24);
+    let mut terminal = Terminal::new(backend).unwrap();
+
+    // Draw initial state
+    terminal.draw(|f| search.draw(f)).unwrap();
+
+    // Test scrolling behavior with actual terminal
+    use crossterm::event::{KeyCode, KeyEvent, KeyModifiers};
+    let down_key = KeyEvent::new(KeyCode::Down, KeyModifiers::empty());
+
+    // Navigate down and verify UI updates
+    for i in 0..20 {
+        search
+            .handle_search_input(down_key, test_file.to_str().unwrap())
+            .unwrap();
+        terminal.draw(|f| search.draw(f)).unwrap();
+
+        // The terminal should show the selected item
+        assert_eq!(search.selected_index, i + 1);
+    }
+
+    // Verify scrolling happened
+    assert!(search.scroll_offset > 0);
+}
+
+#[test]
+fn test_non_blocking_input() {
+    let temp_dir = tempdir().unwrap();
+    let test_file = temp_dir.path().join("test.jsonl");
+
+    let mut file = File::create(&test_file).unwrap();
+    for i in 0..10 {
+        writeln!(file, r#"{{"type":"user","message":{{"role":"user","content":"Message {i}"}},"uuid":"{i}","timestamp":"2024-01-01T00:00:{i:02}Z","sessionId":"s1","parentUuid":null,"isSidechain":false,"userType":"external","cwd":"/test","version":"1.0"}}"#).unwrap();
+    }
+
+    let mut search = InteractiveSearch::new(SearchOptions::default());
+
+    // Simulate typing
+    use crossterm::event::{KeyCode, KeyEvent, KeyModifiers};
+
+    // Test immediate search execution on input
+    let m_key = KeyEvent::new(KeyCode::Char('M'), KeyModifiers::empty());
+    search
+        .handle_search_input(m_key, test_file.to_str().unwrap())
+        .unwrap();
+    assert_eq!(search.query, "M");
+    // Use sync search for testing
+    search.execute_search_sync(test_file.to_str().unwrap());
+    assert_eq!(search.results.len(), 10); // All messages match "M"
+
+    // Test that each character triggers immediate search
+    let e_key = KeyEvent::new(KeyCode::Char('e'), KeyModifiers::empty());
+    search
+        .handle_search_input(e_key, test_file.to_str().unwrap())
+        .unwrap();
+    assert_eq!(search.query, "Me");
+    search.execute_search_sync(test_file.to_str().unwrap());
+    assert_eq!(search.results.len(), 10); // All messages still match "Me"
+
+    // Test backspace also triggers immediate search
+    let backspace = KeyEvent::new(KeyCode::Backspace, KeyModifiers::empty());
+    search
+        .handle_search_input(backspace, test_file.to_str().unwrap())
+        .unwrap();
+    assert_eq!(search.query, "M");
+    search.execute_search_sync(test_file.to_str().unwrap());
+    assert_eq!(search.results.len(), 10); // Back to "M"
+
+    // Clear query
+    search
+        .handle_search_input(backspace, test_file.to_str().unwrap())
+        .unwrap();
+    assert_eq!(search.query, "");
+    // Empty query clears results
+    search.execute_search_sync(test_file.to_str().unwrap());
+    assert!(search.results.is_empty());
+}
+
+#[test]
+fn test_escape_key_behaviors() {
+    let mut search = InteractiveSearch::new(SearchOptions::default());
+
+    use crossterm::event::{KeyCode, KeyEvent, KeyModifiers};
+    let esc_key = KeyEvent::new(KeyCode::Esc, KeyModifiers::empty());
+
+    // Test plain Esc exits from search mode
+    search.push_screen(Mode::Search);
+    let temp_dir = tempdir().unwrap();
+    let temp_file = temp_dir.path().join("test.jsonl");
+    File::create(&temp_file).unwrap();
+    let continue_running = search
+        .handle_search_input(esc_key, temp_file.to_str().unwrap())
+        .unwrap();
+    assert!(!continue_running); // false means exit
+
+    // From detail mode - Esc should return to search
+    search.push_screen(Mode::ResultDetail);
+    search.detail_scroll_offset = 10;
+    search.message = Some("Test message".to_string());
+    search.handle_result_detail_input(esc_key).unwrap();
+    assert_eq!(search.current_mode(), Mode::Search);
+    assert_eq!(search.detail_scroll_offset, 0);
+    assert!(search.message.is_none());
+}
+
+#[test]
+#[ignore] // Clipboard commands not available in CI
+fn test_copy_feedback_messages_duplicate() {
+    let mut search = InteractiveSearch::new(SearchOptions::default());
+
+    let result = create_test_result("user", "Test message", "2024-01-01T00:00:00Z");
+    search.selected_result = Some(result);
+    search.push_screen(Mode::ResultDetail);
+
+    use crossterm::event::{KeyCode, KeyEvent, KeyModifiers};
+
+    // Test F - Copy file path
+    search.message = None;
+    let f_key = KeyEvent::new(KeyCode::Char('f'), KeyModifiers::empty());
+    let _ = search.handle_result_detail_input(f_key);
+    assert!(search.message.is_some());
+    assert!(search.message.as_ref().unwrap().contains("File path"));
+}
+
+#[test]
+#[ignore] // Clipboard commands not available in CI
+fn test_clipboard_operations() {
+    let temp_dir = tempdir().unwrap();
+    let test_file = temp_dir.path().join("test.jsonl");
+
+    let mut file = File::create(&test_file).unwrap();
+    writeln!(file, r#"{{"type":"user","message":{{"role":"user","content":"Clipboard test"}},"uuid":"clip-123","timestamp":"2024-01-01T00:00:00Z","sessionId":"session-456","parentUuid":null,"isSidechain":false,"userType":"external","cwd":"/test/project","version":"1.0"}}"#).unwrap();
+
+    let mut search = InteractiveSearch::new(SearchOptions::default());
+    search.query = "Clipboard".to_string();
+    search.execute_search_sync(test_file.to_str().unwrap());
+    assert_eq!(search.results.len(), 1);
+
+    // Enter detail view
+    use crossterm::event::{KeyCode, KeyEvent, KeyModifiers};
+
+    // Test F - Copy file path
+    search.message = None;
+    let f_key = KeyEvent::new(KeyCode::Char('f'), KeyModifiers::empty());
+    search.handle_result_detail_input(f_key).unwrap();
+    assert!(search.message.is_some());
+
+    // Test I - Copy session ID
+    search.message = None;
+    let i_key = KeyEvent::new(KeyCode::Char('i'), KeyModifiers::empty());
+    search.handle_result_detail_input(i_key).unwrap();
+    assert!(search.message.is_some());
+    assert!(
+        search
+            .message
+            .as_ref()
+            .unwrap()
+            .contains("Session ID copied")
+    );
+
+    // Test P - Copy project path
+    search.message = None;
+    let p_key = KeyEvent::new(KeyCode::Char('p'), KeyModifiers::empty());
+    search.handle_result_detail_input(p_key).unwrap();
+    assert!(search.message.is_some());
+    assert!(
+        search
+            .message
+            .as_ref()
+            .unwrap()
+            .contains("Project path copied")
+    );
+
+    // Test M - Copy message text
+    search.message = None;
+    let m_key = KeyEvent::new(KeyCode::Char('m'), KeyModifiers::empty());
+    search.handle_result_detail_input(m_key).unwrap();
+    assert!(search.message.is_some());
+    assert!(search.message.as_ref().unwrap().contains("Message copied"));
+
+    // Test J - Copy JSON
+    search.message = None;
+    let j_key = KeyEvent::new(KeyCode::Char('j'), KeyModifiers::empty());
+    search.handle_result_detail_input(j_key).unwrap();
+    assert!(search.message.is_some());
+    assert!(search.message.as_ref().unwrap().contains("JSON copied"));
+}
+
+#[test]
+fn test_clipboard_error_handling_no_json() {
+    let mut search = InteractiveSearch::new(SearchOptions::default());
+
+    // Create result without raw_json
+    let mut result = create_test_result("user", "Test", "2024-01-01T00:00:00Z");
+    result.raw_json = None;
+    search.selected_result = Some(result);
+    search.push_screen(Mode::ResultDetail);
+
+    use crossterm::event::{KeyCode, KeyEvent, KeyModifiers};
+
+    // Test J - Should show error when no JSON available
+    let j_key = KeyEvent::new(KeyCode::Char('j'), KeyModifiers::empty());
+    search.handle_result_detail_input(j_key).unwrap();
+    assert!(search.message.is_some());
+    assert!(search.message.as_ref().unwrap().contains("No JSON"));
+}
+
+#[test]
+fn test_scrolling_with_ratatui_terminal() {
+    let backend = TestBackend::new(80, 24);
+    let mut terminal = Terminal::new(backend).unwrap();
+
+    let mut search = InteractiveSearch::new(SearchOptions::default());
+
+    // Create test data
+    let temp_dir = tempdir().unwrap();
+    let test_file = temp_dir.path().join("scroll_test.jsonl");
+    let mut file = File::create(&test_file).unwrap();
+
+    for i in 0..30 {
+        writeln!(file, r#"{{"type":"user","message":{{"role":"user","content":"Message {i}"}},"uuid":"{i}","timestamp":"2024-01-01T00:00:{i:02}Z","sessionId":"s1","parentUuid":null,"isSidechain":false,"userType":"external","cwd":"/test","version":"1.0"}}"#).unwrap();
+    }
+
+    search.query = "Message".to_string();
+    search.execute_search_sync(test_file.to_str().unwrap());
+
+    // Initial draw
+    terminal.draw(|f| search.draw(f)).unwrap();
+
+    // Navigate and redraw
+    use crossterm::event::{KeyCode, KeyEvent, KeyModifiers};
+    let down_key = KeyEvent::new(KeyCode::Down, KeyModifiers::empty());
+
+    for _ in 0..20 {
+        search
+            .handle_search_input(down_key, test_file.to_str().unwrap())
+            .unwrap();
+        terminal.draw(|f| search.draw(f)).unwrap();
+    }
+
+    // Check final state
+    assert_eq!(search.selected_index, 20);
+    assert!(search.scroll_offset > 0);
+}
+
+#[test]
+fn test_help_mode_key_binding() {
+    let mut search = InteractiveSearch::new(SearchOptions::default());
+
+    use crossterm::event::{KeyCode, KeyEvent, KeyModifiers};
+
+    // Test '?' key opens help
+    let question_key = KeyEvent::new(KeyCode::Char('?'), KeyModifiers::empty());
+
+    let temp_dir = tempdir().unwrap();
+    let test_file = temp_dir.path().join("test.jsonl");
+    File::create(&test_file).unwrap();
+
+    search
+        .handle_search_input(question_key, test_file.to_str().unwrap())
+        .unwrap();
+    assert_eq!(search.current_mode(), Mode::Help);
+
+    // Any key should return from help
+    // In help mode, any key triggers pop_screen
+    search.pop_screen();
+    assert_eq!(search.current_mode(), Mode::Search);
+}
+
+#[test]
+fn test_session_detail_navigation() {
+    let temp_dir = tempdir().unwrap();
+    let test_file = temp_dir.path().join("test.jsonl");
+
+    let mut file = File::create(&test_file).unwrap();
+    writeln!(file, r#"{{"type":"user","message":{{"role":"user","content":"Test message"}},"uuid":"1","timestamp":"2024-01-01T00:00:00Z","sessionId":"test-session","parentUuid":null,"isSidechain":false,"userType":"external","cwd":"/test","version":"1.0"}}"#).unwrap();
+
+    let mut search = InteractiveSearch::new(SearchOptions::default());
+    search.query = "Test".to_string();
+    search.execute_search_sync(test_file.to_str().unwrap());
+
+    // Navigate to result detail
+    use crossterm::event::{KeyCode, KeyEvent, KeyModifiers};
+    let enter_key = KeyEvent::new(KeyCode::Enter, KeyModifiers::empty());
+    search
+        .handle_search_input(enter_key, test_file.to_str().unwrap())
+        .unwrap();
+    assert_eq!(search.current_mode(), Mode::ResultDetail);
+    assert!(search.selected_result.is_some());
+
+    // Now ESC from detail view to go back to search
+    let esc_key = KeyEvent::new(KeyCode::Esc, KeyModifiers::empty());
+    search.handle_result_detail_input(esc_key).unwrap();
+    assert_eq!(search.current_mode(), Mode::Search);
+
+    // Now test search
+    search.query = "Test".to_string();
+    search.execute_search_sync(test_file.to_str().unwrap());
+    assert_eq!(search.results.len(), 1);
+}
+
+#[test]
+fn test_session_viewer_quit() {
+    let mut search = InteractiveSearch::new(SearchOptions::default());
+
+    // Simulate navigating from Search to SessionViewer
+    search.push_screen(Mode::SessionViewer);
+
+    use crossterm::event::{KeyCode, KeyEvent, KeyModifiers};
+
+    // Test 'q' returns to previous screen
+    let q_key = KeyEvent::new(KeyCode::Char('q'), KeyModifiers::empty());
+    search.handle_session_viewer_input(q_key).unwrap();
+    assert_eq!(search.current_mode(), Mode::Search);
+
+    // Test 'Q' also works
+    search.push_screen(Mode::SessionViewer);
+    let big_q_key = KeyEvent::new(KeyCode::Char('Q'), KeyModifiers::empty());
+    search.handle_session_viewer_input(big_q_key).unwrap();
+    assert_eq!(search.current_mode(), Mode::Search);
+
+    // Test Esc also works
+    search.push_screen(Mode::SessionViewer);
+    let esc_key = KeyEvent::new(KeyCode::Esc, KeyModifiers::empty());
+    search.handle_session_viewer_input(esc_key).unwrap();
+    assert_eq!(search.current_mode(), Mode::Search);
+}
+
+#[test]
+fn test_navigation_stack_behavior() {
+    let mut search = InteractiveSearch::new(SearchOptions::default());
+
+    // Start in Search
+    assert_eq!(search.current_mode(), Mode::Search);
+
+    // Navigate to ResultDetail
+    search.push_screen(Mode::ResultDetail);
+    assert_eq!(search.current_mode(), Mode::ResultDetail);
+
+    // Navigate to SessionViewer
+    search.push_screen(Mode::SessionViewer);
+    assert_eq!(search.current_mode(), Mode::SessionViewer);
+
+    // Pop back to ResultDetail
+    search.pop_screen();
+    assert_eq!(search.current_mode(), Mode::ResultDetail);
+
+    // Pop back to Search
+    search.pop_screen();
+    assert_eq!(search.current_mode(), Mode::Search);
+
+    // Popping from Search should stay in Search
+    search.pop_screen();
+    assert_eq!(search.current_mode(), Mode::Search);
+}
+
+#[test]
+fn test_error_message_color() {
+    let _terminal = create_test_terminal();
+    let mut search = InteractiveSearch::new(SearchOptions::default());
+
+    // Create a test file in temp dir
+    let temp_dir = tempdir().unwrap();
+    let test_file = temp_dir.path().join("test.jsonl");
+    let mut file = File::create(&test_file).unwrap();
+    writeln!(file, r#"{{"type":"user","message":{{"role":"user","content":"Tilde test"}},"uuid":"1","timestamp":"2024-01-01T00:00:00Z","sessionId":"s1","parentUuid":null,"isSidechain":false,"userType":"external","cwd":"/test","version":"1.0"}}"#).unwrap();
+
+    // Test with actual path (not tilde)
+    search.query = "Tilde".to_string();
+    search.execute_search_sync(test_file.to_str().unwrap());
+    assert_eq!(search.results.len(), 1);
+
+    // Note: We can't easily test actual tilde expansion without modifying HOME env var
+    // The expand_tilde function is tested in the search module tests
+}
+
 #[test]
 fn test_session_order_display() {
     let temp_dir = tempdir().unwrap();
@@ -2040,31 +2263,16 @@
     writeln!(file, r#"{{"type":"user","message":{{"role":"user","content":"First message"}},"uuid":"1","timestamp":"2024-01-01T12:00:00Z","sessionId":"s1","parentUuid":null,"isSidechain":false,"userType":"external","cwd":"/test","version":"1.0"}}"#).unwrap();
     writeln!(file, r#"{{"type":"assistant","message":{{"role":"assistant","content":"Response"}},"uuid":"2","timestamp":"2024-01-01T12:01:00Z","sessionId":"s1","parentUuid":"1","isSidechain":false,"userType":"external","cwd":"/test","version":"1.0"}}"#).unwrap();
     drop(file);
-=======
-    // Should find the message with array content
-    assert_eq!(search.session_filtered_indices, vec![0]);
-
-    // Search for text not in array
-    search.session_query = "missing".to_string();
-    terminal.draw(|f| search.draw_session_viewer(f)).unwrap();
-    assert_eq!(search.session_filtered_indices, Vec::<usize>::new());
-}
->>>>>>> f2996da1
-
-#[test]
-fn test_session_viewer_loading_error_handling() {
-    let mut search = InteractiveSearch::new(SearchOptions::default());
-    search.mode = Mode::SessionViewer;
-    search.session_order = Some(SessionOrder::Ascending);
-    search.selected_result = Some(create_test_result("user", "Test", "2024-01-01T00:00:00Z"));
-
-    // Simulate loading with empty messages (error case)
-    search.session_messages = vec![];
-
-    let mut terminal = create_test_terminal();
-    terminal.draw(|f| search.draw_session_viewer(f)).unwrap();
-
-<<<<<<< HEAD
+
+    let mut search = InteractiveSearch::new(SearchOptions::default());
+
+    // Search and enter detail view
+    search.query = "message".to_string();
+    search.execute_search_sync(test_file.to_str().unwrap());
+    assert!(!search.results.is_empty());
+
+    use crossterm::event::{KeyCode, KeyEvent, KeyModifiers};
+
     // Select the first result by pressing Enter
     let enter_key = KeyEvent::new(KeyCode::Enter, KeyModifiers::empty());
     search
@@ -2142,47 +2350,18 @@
         assert_eq!(cell.fg, Color::Cyan);
         assert!(cell.modifier.contains(Modifier::BOLD));
     }
-=======
-    let buffer = terminal.backend().buffer();
-
-    // Should show that no messages are available
-    assert!(
-        find_text_in_buffer(buffer, "No messages").is_some()
-            || find_text_in_buffer(buffer, "0 messages").is_some()
-            || find_text_in_buffer(buffer, "Session Viewer").is_some()
-    );
-}
-
-#[test]
-fn test_session_viewer_no_matches_filtered_count() {
-    let mut search = InteractiveSearch::new(SearchOptions::default());
-    search.mode = Mode::SessionViewer;
-    search.session_order = Some(SessionOrder::Ascending);
-    search.selected_result = Some(create_test_result("user", "Test", "2024-01-01T00:00:00Z"));
-
-    // Add messages
-    search.session_messages = vec![
-        r#"{"type":"user","message":{"role":"user","content":"Hello"},"uuid":"1","timestamp":"2024-01-01T00:00:00Z","sessionId":"test-session"}"#.to_string(),
-        r#"{"type":"assistant","message":{"role":"assistant","content":"Hi"},"uuid":"2","timestamp":"2024-01-01T00:00:01Z","sessionId":"test-session"}"#.to_string(),
-    ];
-
-    // Search for something not present
-    search.session_query = "notfound".to_string();
-
-    let mut terminal = create_test_terminal();
-    terminal.draw(|f| search.draw_session_viewer(f)).unwrap();
-
-    let buffer = terminal.backend().buffer();
->>>>>>> f2996da1
-
-    // Should show that no messages match
-    assert!(find_text_in_buffer(buffer, "No messages match filter").is_some());
-}
-
-#[test]
-fn test_session_viewer_empty_session() {
-    let mut search = InteractiveSearch::new(SearchOptions::default());
-<<<<<<< HEAD
+
+    // Test role color (should be yellow)
+    let role_text = "[USER"; // Partial match since it's formatted
+    if let Some(pos) = find_text_in_buffer(buffer, role_text) {
+        let cell = &buffer[(pos.0 + 1, pos.1)]; // Skip the "["
+        assert_eq!(cell.fg, Color::Yellow);
+    }
+}
+
+#[test]
+fn test_help_screen_colors() {
+    let mut search = InteractiveSearch::new(SearchOptions::default());
     search.push_screen(Mode::Help);
     let mut terminal = create_test_terminal();
 
@@ -2258,56 +2437,11 @@
     search.pop_screen();
     assert_eq!(search.current_mode(), Mode::Search);
 }
-=======
-    search.mode = Mode::SessionViewer;
-    search.session_order = Some(SessionOrder::Ascending);
-    search.selected_result = Some(create_test_result("user", "Test", "2024-01-01T00:00:00Z"));
-
-    // No messages at all
-    search.session_messages = vec![];
-    search.session_filtered_indices = vec![];
-
-    let mut terminal = create_test_terminal();
-    terminal.draw(|f| search.draw_session_viewer(f)).unwrap();
-
-    let buffer = terminal.backend().buffer();
-
-    // Should indicate empty session
-    assert!(
-        find_text_in_buffer(buffer, "No messages").is_some()
-            || find_text_in_buffer(buffer, "0 messages").is_some()
-            || find_text_in_buffer(buffer, "Empty session").is_some()
-            || find_text_in_buffer(buffer, "Session Viewer").is_some()
-    ); // At minimum, title should be shown
-}
-
-#[test]
-fn test_session_viewer_scroll_indicator() {
-    let mut search = InteractiveSearch::new(SearchOptions::default());
-    search.mode = Mode::SessionViewer;
-    search.session_order = Some(SessionOrder::Ascending);
-    search.selected_result = Some(create_test_result("user", "Test", "2024-01-01T00:00:00Z"));
-
-    // Add many messages to enable scrolling
-    let mut messages = Vec::new();
-    for i in 0..50 {
-        messages.push(format!(
-            r#"{{"type":"user","message":{{"role":"user","content":"Message {i}"}},"uuid":"{i}","timestamp":"2024-01-01T00:00:{i:02}Z","sessionId":"test-session"}}"#
-        ));
-    }
-    search.session_messages = messages;
-    search.session_filtered_indices = (0..50).collect();
-    search.session_scroll_offset = 10; // Scrolled down
-
-    let mut terminal = create_test_terminal();
-    terminal.draw(|f| search.draw_session_viewer(f)).unwrap();
->>>>>>> f2996da1
 
 #[test]
 fn test_message_truncation() {
     let search = InteractiveSearch::new(SearchOptions::default());
 
-<<<<<<< HEAD
     // Test short message
     assert_eq!(search.truncate_message("Hello", 10), "Hello");
 
@@ -2381,35 +2515,6 @@
     search.results = vec![create_test_result("user", "test1", "2024-01-01T00:00:00Z")];
     search.scroll_offset = 0;
     assert_eq!(search.calculate_visible_range(10), (0, 1));
-=======
-    // Should show some indication of scrolling capability
-    // Check for arrows or scroll indicators
-    assert!(
-        find_text_in_buffer(buffer, "↑").is_some()
-            || find_text_in_buffer(buffer, "↓").is_some()
-            || find_text_in_buffer(buffer, "to scroll").is_some()
-    );
-}
-
-#[test]
-fn test_session_viewer_selected_message_highlight() {
-    let mut search = InteractiveSearch::new(SearchOptions::default());
-    search.mode = Mode::SessionViewer;
-    search.session_order = Some(SessionOrder::Ascending);
-
-    // Create a few messages
-    search.session_messages = vec![
-        r#"{"type":"user","message":{"role":"user","content":"First message"},"uuid":"1","timestamp":"2024-01-01T00:00:00Z","sessionId":"test-session"}"#.to_string(),
-        r#"{"type":"assistant","message":{"role":"assistant","content":"Second message"},"uuid":"2","timestamp":"2024-01-01T00:00:01Z","sessionId":"test-session"}"#.to_string(),
-        r#"{"type":"user","message":{"role":"user","content":"Third message"},"uuid":"3","timestamp":"2024-01-01T00:00:02Z","sessionId":"test-session"}"#.to_string(),
-    ];
-    search.session_filtered_indices = vec![0, 1, 2];
-    search.session_selected_index = 1; // Select second message
-    search.selected_result = Some(create_test_result("user", "Test", "2024-01-01T00:00:00Z"));
-
-    let mut terminal = create_test_terminal();
-    terminal.draw(|f| search.draw_session_viewer(f)).unwrap();
->>>>>>> f2996da1
 
     // Results exceed view, no scroll (reserves 1 line for scroll indicator)
     search.results = (0..20)
@@ -2418,7 +2523,6 @@
     search.scroll_offset = 0;
     assert_eq!(search.calculate_visible_range(10), (0, 9));
 
-<<<<<<< HEAD
     // Results exceed view, with scroll (reserves 1 line for scroll indicator)
     search.scroll_offset = 5;
     assert_eq!(search.calculate_visible_range(10), (5, 14));
@@ -2583,32 +2687,40 @@
     // Test that worker thread exits gracefully when channel is disconnected
     let temp_dir = tempdir().unwrap();
     let test_file = temp_dir.path().join("test.jsonl");
-=======
-    // The new implementation doesn't use ">" prefix, it just highlights with bg color
-    // Check for any numbered message (formatting might vary)
-    assert!(find_text_in_buffer(buffer, "1.").is_some());
-    assert!(find_text_in_buffer(buffer, "2.").is_some());
-    assert!(find_text_in_buffer(buffer, "3.").is_some());
->>>>>>> f2996da1
-
-    // Check that roles are displayed
-    assert!(find_text_in_buffer(buffer, "USER").is_some());
-    assert!(find_text_in_buffer(buffer, "ASSISTANT").is_some());
-
-    // Check that Second message is displayed (which is selected)
-    assert!(find_text_in_buffer(buffer, "Second message").is_some());
-}
-
-#[test]
-fn test_session_viewer_thinking_block_display() {
-    let mut search = InteractiveSearch::new(SearchOptions::default());
-<<<<<<< HEAD
+
+    // Create test file
+    let mut file = File::create(&test_file).unwrap();
+    writeln!(file, r#"{{"type":"user","message":{{"role":"user","content":"Test"}},"uuid":"1","timestamp":"2024-01-01T00:00:00Z","sessionId":"s1","parentUuid":null,"isSidechain":false,"userType":"external","cwd":"/test","version":"1.0"}}"#).unwrap();
+
+    let search = InteractiveSearch::new(SearchOptions::default());
+    let (tx, rx) = mpsc::channel();
+    let (response_tx, _response_rx) = mpsc::channel();
+
+    // Start worker thread
+    let handle = search.start_search_worker(rx, response_tx, test_file.to_str().unwrap());
+
+    // Send a request
+    let request = SearchRequest {
+        id: 1,
+        query: "test".to_string(),
+        role_filter: None,
+        pattern: test_file.to_str().unwrap().to_string(),
+    };
+    tx.send(request).unwrap();
+
+    // Drop sender to disconnect channel
+    drop(tx);
+
+    // Thread should exit gracefully
+    assert!(handle.join().is_ok());
+}
+
+#[test]
+fn test_session_viewer_json_parse_error() {
+    let mut search = InteractiveSearch::new(SearchOptions::default());
     let mut terminal = create_test_terminal();
 
     search.push_screen(Mode::SessionViewer);
-=======
-    search.mode = Mode::SessionViewer;
->>>>>>> f2996da1
     search.session_order = Some(SessionOrder::Ascending);
 
     // Message with thinking block
@@ -2634,13 +2746,7 @@
 #[test]
 fn test_session_viewer_tool_use_display() {
     let mut search = InteractiveSearch::new(SearchOptions::default());
-<<<<<<< HEAD
-    let mut terminal = create_test_terminal();
-
     search.push_screen(Mode::SessionViewer);
-=======
-    search.mode = Mode::SessionViewer;
->>>>>>> f2996da1
     search.session_order = Some(SessionOrder::Ascending);
 
     // Messages with tool_use blocks
@@ -2660,22 +2766,42 @@
 
     // Should show text content from tool use message
     assert!(find_text_in_buffer(buffer, "Let me search for that.").is_some());
-
-<<<<<<< HEAD
-    for (input, _expected) in test_cases {
-        let path = Path::new(input);
-        let _result = InteractiveSearch::extract_project_path(path);
-
-        // The operation might succeed or fail depending on environment
-        // but it should always return a Result without panicking
-        // Just check that extract_project_path doesn't panic
-    }
-=======
+    
     // Should show that tool messages are displayed (content might be formatted differently)
     // Check that at least the messages are shown by checking for their timestamps/indices
     assert!(find_text_in_buffer(buffer, "1.").is_some());
     assert!(find_text_in_buffer(buffer, "2.").is_some());
->>>>>>> f2996da1
+}
+
+#[test]
+fn test_extract_project_path_edge_cases() {
+    use std::path::Path;
+
+    // Test various edge cases
+    let test_cases = vec![
+        // Invalid paths
+        ("/invalid/path/file.jsonl", "/invalid/path"),
+        ("", ""), // Empty path returns empty string
+        ("/", "/"),
+        // Path without projects directory
+        ("/Users/test/file.jsonl", "/Users/test"),
+        // Path with projects but no session (directory path)
+        ("~/.claude/projects/", "~/.claude"),
+        // Valid project path (already tested elsewhere, but included for completeness)
+        (
+            "~/.claude/projects/Users-test-project/session.jsonl",
+            "Users/test/project",
+        ),
+    ];
+
+    for (input, _expected) in test_cases {
+        let path = Path::new(input);
+        let _result = InteractiveSearch::extract_project_path(path);
+
+        // The operation might succeed or fail depending on environment
+        // but it should always return a Result without panicking
+        // Just check that extract_project_path doesn't panic
+    }
 }
 
 #[test]
@@ -2712,6 +2838,65 @@
 }
 
 #[test]
+fn test_session_viewer_selected_message_highlight() {
+    let mut search = InteractiveSearch::new(SearchOptions::default());
+    search.push_screen(Mode::SessionViewer);
+    search.session_order = Some(SessionOrder::Ascending);
+
+    // Create a few messages
+    search.session_messages = vec![
+        r#"{"type":"user","message":{"role":"user","content":"First message"},"uuid":"1","timestamp":"2024-01-01T00:00:00Z","sessionId":"test-session"}"#.to_string(),
+        r#"{"type":"assistant","message":{"role":"assistant","content":"Second message"},"uuid":"2","timestamp":"2024-01-01T00:00:01Z","sessionId":"test-session"}"#.to_string(),
+        r#"{"type":"user","message":{"role":"user","content":"Third message"},"uuid":"3","timestamp":"2024-01-01T00:00:02Z","sessionId":"test-session"}"#.to_string(),
+    ];
+    search.session_filtered_indices = vec![0, 1, 2];
+    search.session_selected_index = 1; // Select second message
+    search.selected_result = Some(create_test_result("user", "Test", "2024-01-01T00:00:00Z"));
+
+    let mut terminal = create_test_terminal();
+    terminal.draw(|f| search.draw(f)).unwrap();
+
+    let buffer = terminal.backend().buffer();
+
+    // The new implementation doesn't use ">" prefix, it just highlights with bg color
+    // Check for any numbered message (formatting might vary)
+    assert!(find_text_in_buffer(buffer, "1.").is_some());
+    assert!(find_text_in_buffer(buffer, "2.").is_some());
+    assert!(find_text_in_buffer(buffer, "3.").is_some());
+
+    // Check that roles are displayed
+    assert!(find_text_in_buffer(buffer, "USER").is_some());
+    assert!(find_text_in_buffer(buffer, "ASSISTANT").is_some());
+
+    // Check that Second message is displayed (which is selected)
+    assert!(find_text_in_buffer(buffer, "Second message").is_some());
+}
+
+#[test]
+fn test_session_viewer_thinking_block_display() {
+    let mut search = InteractiveSearch::new(SearchOptions::default());
+    search.push_screen(Mode::SessionViewer);
+    search.session_order = Some(SessionOrder::Ascending);
+
+    // Message with thinking block
+    search.session_messages = vec![
+        r#"{"type":"assistant","message":{"role":"assistant","content":[{"type":"thinking","thinking":"I'm thinking about this problem..."},{"type":"text","text":"Here's my response"}]},"uuid":"1","timestamp":"2024-01-01T00:00:00Z","sessionId":"test-session"}"#.to_string(),
+    ];
+    search.session_filtered_indices = vec![0];
+    search.selected_result = Some(create_test_result("user", "Test", "2024-01-01T00:00:00Z"));
+
+    let mut terminal = create_test_terminal();
+    terminal.draw(|f| search.draw(f)).unwrap();
+
+    let buffer = terminal.backend().buffer();
+
+    // Should only show visible text content, not thinking
+    assert!(find_text_in_buffer(buffer, "Here's my response").is_some());
+    // Should NOT show thinking content in the list view
+    assert!(find_text_in_buffer(buffer, "I'm thinking about").is_none());
+}
+
+#[test]
 fn test_async_search_response_handling() {
     // Test that search responses are properly handled
     let search = InteractiveSearch::new(SearchOptions::default());
@@ -2764,7 +2949,7 @@
 fn test_session_viewer_rendering_after_scroll_and_search() {
     // Regression test for rendering artifacts when scrolling and re-searching
     let mut search = InteractiveSearch::new(SearchOptions::default());
-    search.mode = Mode::SessionViewer;
+    search.push_screen(Mode::SessionViewer);
     search.session_order = Some(SessionOrder::Ascending);
     search.selected_result = Some(create_test_result("user", "Test", "2024-01-01T00:00:00Z"));
 
@@ -2816,7 +3001,7 @@
 fn test_session_viewer_clear_area_before_render() {
     // Test that the message list area is properly cleared before each render
     let mut search = InteractiveSearch::new(SearchOptions::default());
-    search.mode = Mode::SessionViewer;
+    search.push_screen(Mode::SessionViewer);
     search.session_order = Some(SessionOrder::Ascending);
     search.selected_result = Some(create_test_result("user", "Test", "2024-01-01T00:00:00Z"));
 
