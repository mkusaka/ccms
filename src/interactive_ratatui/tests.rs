--- conflicted
+++ resolved
@@ -1,20 +1,9 @@
 use super::*;
-<<<<<<< HEAD
-use crate::query::condition::QueryCondition;
-use crate::{SearchOptions, SearchResult};
-use crossterm::terminal;
-use ratatui::{Terminal, backend::TestBackend, buffer::Buffer};
-use std::fs::File;
-use std::io::Write;
-use std::time::Duration;
-use tempfile::tempdir;
-=======
 use crate::SearchOptions;
 use crate::interactive_ratatui::ui::app_state::{AppState, Mode};
 use crate::interactive_ratatui::ui::commands::Command;
 use crate::interactive_ratatui::ui::events::Message;
 use crate::query::condition::SearchResult;
->>>>>>> 4472d6f4
 
 #[test]
 fn test_interactive_search_creation() {
@@ -107,824 +96,10 @@
             raw_json: None,
         },
     ];
-<<<<<<< HEAD
-    search.selected_index = 1; // Select second result
-
-    let mut terminal = create_test_terminal();
-    terminal.draw(|f| search.draw_search(f)).unwrap();
-
-    let buffer = terminal.backend().buffer();
-
-    // Both messages should be visible
-    assert!(find_text_in_buffer(buffer, "First message").is_some());
-    assert!(find_text_in_buffer(buffer, "Second message").is_some());
-}
-
-#[test]
-fn test_empty_search_results() {
-    let mut search = InteractiveSearch::new(SearchOptions::default());
-    search.query = "no matches".to_string();
-    search.results = vec![];
-
-    let mut terminal = create_test_terminal();
-    terminal.draw(|f| search.draw_search(f)).unwrap();
-
-    let buffer = terminal.backend().buffer();
-
-    // Should show "No results found"
-    assert!(find_text_in_buffer(buffer, "No results found").is_some());
-}
-
-#[test]
-fn test_result_sorting() {
-    let temp_dir = tempdir().unwrap();
-    let test_file = temp_dir.path().join("test.jsonl");
-
-    let mut file = File::create(&test_file).unwrap();
-    writeln!(file, r#"{{"type":"user","message":{{"role":"user","content":"Message 1"}},"uuid":"1","timestamp":"2024-01-01T00:00:02Z","sessionId":"s1","parentUuid":null,"isSidechain":false,"userType":"external","cwd":"/test","version":"1.0"}}"#).unwrap();
-    writeln!(file, r#"{{"type":"user","message":{{"role":"user","content":"Message 2"}},"uuid":"2","timestamp":"2024-01-01T00:00:01Z","sessionId":"s1","parentUuid":null,"isSidechain":false,"userType":"external","cwd":"/test","version":"1.0"}}"#).unwrap();
-    writeln!(file, r#"{{"type":"user","message":{{"role":"user","content":"Message 3"}},"uuid":"3","timestamp":"2024-01-01T00:00:03Z","sessionId":"s1","parentUuid":null,"isSidechain":false,"userType":"external","cwd":"/test","version":"1.0"}}"#).unwrap();
-
-    let mut search = InteractiveSearch::new(SearchOptions::default());
-    search.query = "Message".to_string();
-    search.execute_search_sync(test_file.to_str().unwrap());
-
-    // Results should be sorted by timestamp in descending order
-    assert_eq!(search.results.len(), 3);
-    assert_eq!(search.results[0].text, "Message 3");
-    assert_eq!(search.results[1].text, "Message 1");
-    assert_eq!(search.results[2].text, "Message 2");
-}
-
-#[test]
-fn test_cursor_position_with_role_filter() {
-    let mut terminal = create_test_terminal();
-    let mut search = InteractiveSearch::new(SearchOptions::default());
-
-    search.query = "test query".to_string();
-    search.role_filter = Some("user".to_string());
-
-    terminal.draw(|f| search.draw(f)).unwrap();
-
-    // The cursor should be positioned after the query text in the input field
-    let cursor_pos = terminal.get_cursor_position().unwrap();
-    // Expected position: starting position + query length
-    assert!(cursor_pos.x > 0);
-}
-
-#[test]
-fn test_message_limit() {
-    let mut search = InteractiveSearch::new(SearchOptions::default());
-
-    // Test various messages
-    search.message = Some("Short message".to_string());
-    terminal::enable_raw_mode().ok();
-    let mut terminal = create_test_terminal();
-    terminal.draw(|f| search.draw(f)).unwrap();
-    terminal::disable_raw_mode().ok();
-
-    // Message should be displayed
-    let buffer = terminal.backend().buffer();
-    let buffer_content = buffer_to_string(buffer);
-    assert!(buffer_content.contains("Short message"));
-
-    // Test long message (should be truncated in actual display)
-    search.message = Some("A".repeat(200));
-    terminal.draw(|f| search.draw(f)).unwrap();
-    // The actual truncation happens in the UI rendering
-}
-
-fn buffer_to_string(buffer: &Buffer) -> String {
-    let mut result = String::new();
-    for y in 0..buffer.area.height {
-        for x in 0..buffer.area.width {
-            result.push_str(buffer[(x, y)].symbol());
-        }
-        result.push('\n');
-    }
-    result
-}
-
-#[test]
-fn test_message_clearing_on_mode_change() {
-    let mut search = InteractiveSearch::new(SearchOptions::default());
-
-    // Set a message in search mode
-    search.message = Some("Test message".to_string());
-
-    // Message should be cleared when returning from detail to search
-    search.push_screen(Mode::ResultDetail);
-    use crossterm::event::{KeyCode, KeyEvent, KeyModifiers};
-    let esc_key = KeyEvent::new(KeyCode::Esc, KeyModifiers::empty());
-    search.handle_result_detail_input(esc_key).unwrap();
-
-    assert!(search.message.is_none());
-    assert_eq!(search.current_mode(), Mode::Search);
-}
-
-#[test]
-fn test_detail_scroll_functionality() {
-    let mut search = InteractiveSearch::new(SearchOptions::default());
-
-    // Create a long result text
-    let long_text = (0..100)
-        .map(|i| format!("Line {i}"))
-        .collect::<Vec<_>>()
-        .join("\n");
-    let result = create_test_result("user", &long_text, "2024-01-01T00:00:00Z");
-    search.selected_result = Some(result);
-    search.push_screen(Mode::ResultDetail);
-
-    use crossterm::event::{KeyCode, KeyEvent, KeyModifiers};
-
-    // Test scrolling down
-    let down_key = KeyEvent::new(KeyCode::Down, KeyModifiers::empty());
-    search.handle_result_detail_input(down_key).unwrap();
-    assert_eq!(search.detail_scroll_offset, 1);
-
-    // Test scrolling up
-    let up_key = KeyEvent::new(KeyCode::Up, KeyModifiers::empty());
-    search.handle_result_detail_input(up_key).unwrap();
-    assert_eq!(search.detail_scroll_offset, 0);
-
-    // Test page down
-    search.detail_scroll_offset = 0;
-    let page_down = KeyEvent::new(KeyCode::PageDown, KeyModifiers::empty());
-    search.handle_result_detail_input(page_down).unwrap();
-    assert!(search.detail_scroll_offset > 0);
-
-    // Test page up
-    let page_up = KeyEvent::new(KeyCode::PageUp, KeyModifiers::empty());
-    search.handle_result_detail_input(page_up).unwrap();
-    assert_eq!(search.detail_scroll_offset, 0);
-
-    // Test Esc resets offset
-    search.detail_scroll_offset = 5;
-    let esc_key = KeyEvent::new(KeyCode::Esc, KeyModifiers::empty());
-    search.handle_result_detail_input(esc_key).unwrap();
-    assert_eq!(search.detail_scroll_offset, 0);
-}
-
-#[test]
-fn test_ctrl_r_cache_reload() {
-    let temp_dir = tempdir().unwrap();
-    let test_file = temp_dir.path().join("test.jsonl");
-
-    let mut file = File::create(&test_file).unwrap();
-    writeln!(file, r#"{{"type":"user","message":{{"role":"user","content":"Message 1"}},"uuid":"test-uuid","timestamp":"2024-01-01T00:00:00Z","sessionId":"test-session","parentUuid":null,"isSidechain":false,"userType":"external","cwd":"/test","version":"1.0"}}"#).unwrap();
-
-    let mut search = InteractiveSearch::new(SearchOptions::default());
-    search.query = "Message".to_string();
-    search.execute_search_sync(test_file.to_str().unwrap());
-    assert_eq!(search.results.len(), 1);
-
-    // Add another message
-    drop(file); // Close file first
-    thread::sleep(Duration::from_secs(1));
-    let mut file = File::options().append(true).open(&test_file).unwrap();
-    writeln!(file, r#"{{"type":"user","message":{{"role":"user","content":"Message 2"}},"uuid":"test-uuid","timestamp":"2024-01-01T00:00:00Z","sessionId":"test-session","parentUuid":null,"isSidechain":false,"userType":"external","cwd":"/test","version":"1.0"}}"#).unwrap();
-    file.sync_all().unwrap();
-    drop(file);
-
-    // Ctrl+R should reload
-    use crossterm::event::{KeyCode, KeyEvent, KeyModifiers};
-    let ctrl_r = KeyEvent::new(KeyCode::Char('r'), KeyModifiers::CONTROL);
-    search
-        .handle_search_input(ctrl_r, test_file.to_str().unwrap())
-        .unwrap();
-
-    // Should show reload message
-    assert!(search.message.is_some());
-    assert!(search.message.as_ref().unwrap().contains("Cache cleared"));
-
-    // Ctrl+R only clears cache, need to search again manually
-    search.execute_search_sync(test_file.to_str().unwrap());
-
-    // Now results should be updated
-    assert_eq!(search.results.len(), 2);
-}
-
-#[test]
-fn test_project_path_extraction_duplicate() {
-    let _search = InteractiveSearch::new(SearchOptions::default());
-
-    // Test with valid project path
-    let result = create_test_result("user", "Test", "2024-01-01T00:00:00Z");
-    let project = Some(result.project_path.clone());
-    assert_eq!(project, Some("/test/project".to_string()));
-
-    // Test with different project paths
-    let mut result2 = result.clone();
-    result2.project_path = "/another/project".to_string();
-    let project2 = Some(result2.project_path.clone());
-    assert_eq!(project2, Some("/another/project".to_string()));
-}
-
-#[test]
-fn test_session_viewer_order_selection() {
-    let temp_dir = tempdir().unwrap();
-    let test_file = temp_dir.path().join("session.jsonl");
-
-    let mut file = File::create(&test_file).unwrap();
-    writeln!(file, r#"{{"type":"user","message":{{"role":"user","content":"Message 1"}},"uuid":"test-uuid","timestamp":"2024-01-01T00:00:00Z","sessionId":"test-session","parentUuid":null,"isSidechain":false,"userType":"external","cwd":"/test","version":"1.0"}}"#).unwrap();
-    writeln!(file, r#"{{"type":"assistant","message":{{"role":"assistant","content":"Message 2"}},"uuid":"test-uuid","timestamp":"2024-01-01T00:00:00Z","sessionId":"test-session","parentUuid":null,"isSidechain":false,"userType":"external","cwd":"/test","version":"1.0"}}"#).unwrap();
-    writeln!(file, r#"{{"type":"user","message":{{"role":"user","content":"Message 3"}},"uuid":"test-uuid","timestamp":"2024-01-01T00:00:00Z","sessionId":"test-session","parentUuid":null,"isSidechain":false,"userType":"external","cwd":"/test","version":"1.0"}}"#).unwrap();
-
-    let mut search = InteractiveSearch::new(SearchOptions::default());
-    search
-        .load_session_messages(test_file.to_str().unwrap())
-        .unwrap();
-
-    // Set up session viewer without order initially
-    search.session_order = None; // Start with no order
-    search.push_screen(Mode::SessionViewer);
-
-    // Initially no order
-    assert_eq!(search.session_order, None);
-
-    use crossterm::event::{KeyCode, KeyEvent, KeyModifiers};
-
-    // Test ascending order
-    let a_key = KeyEvent::new(KeyCode::Char('a'), KeyModifiers::empty());
-    search.handle_session_viewer_input(a_key).unwrap();
-    assert_eq!(search.session_order, Some(SessionOrder::Ascending));
-
-    // Reset to test descending order
-    search.session_order = None;
-    let d_key = KeyEvent::new(KeyCode::Char('d'), KeyModifiers::empty());
-    search.handle_session_viewer_input(d_key).unwrap();
-    assert_eq!(search.session_order, Some(SessionOrder::Descending));
-}
-
-#[test]
-fn test_role_filter_message_clearing() {
-    let mut search = InteractiveSearch::new(SearchOptions::default());
-
-    let temp_dir = tempdir().unwrap();
-    let test_file = temp_dir.path().join("test.jsonl");
-    File::create(&test_file).unwrap();
-
-    // Set a message
-    search.message = Some("Previous message".to_string());
-
-    // Change role filter
-    use crossterm::event::{KeyCode, KeyEvent, KeyModifiers};
-    let tab_key = KeyEvent::new(KeyCode::Tab, KeyModifiers::empty());
-    search
-        .handle_search_input(tab_key, test_file.to_str().unwrap())
-        .unwrap();
-
-    // Message should be cleared
-    assert!(search.message.is_none());
-    assert_eq!(search.role_filter, Some("user".to_string()));
-}
-
-#[test]
-fn test_preview_text_multibyte_safety() {
-    let _search = InteractiveSearch::new(SearchOptions::default());
-
-    // Test with emoji and Japanese characters
-    let text_with_emoji = "Hello 😀 World 🌍 こんにちは";
-    let result = create_test_result("user", text_with_emoji, "2024-01-01T00:00:00Z");
-    let preview = result.text.chars().take(15).collect::<String>();
-    let preview = if result.text.chars().count() > 15 {
-        format!("{preview}...")
-    } else {
-        preview
-    };
-
-    // Should truncate at character boundary, not byte boundary
-    assert!(preview.chars().count() <= 18); // 15 + "..."
-    assert!(preview.ends_with("..."));
-}
-
-#[test]
-fn test_project_path_extraction() {
-    use std::path::PathBuf;
-
-    // Test standard Claude path format
-    let path = PathBuf::from("/home/user/.claude/projects/path-to-project/session.jsonl");
-    let project_path = InteractiveSearch::extract_project_path(&path);
-    assert_eq!(project_path, "path/to/project");
-
-    // Test path without project structure
-    let path2 = PathBuf::from("/tmp/test.jsonl");
-    let project_path2 = InteractiveSearch::extract_project_path(&path2);
-    assert_eq!(project_path2, "tmp");
-}
-
-#[test]
-fn test_invalid_json_handling() {
-    let temp_dir = tempdir().unwrap();
-    let test_file = temp_dir.path().join("invalid.jsonl");
-
-    // Create file with mixed valid/invalid JSON
-    let mut file = File::create(&test_file).unwrap();
-    writeln!(file, "This is not JSON").unwrap();
-    writeln!(file, r#"{{"type":"user","message":{{"role":"user","content":"Valid message"}},"uuid":"123","timestamp":"2024-01-01T00:00:00Z","sessionId":"s1","parentUuid":null,"isSidechain":false,"userType":"external","cwd":"/test","version":"1.0"}}"#).unwrap();
-    writeln!(file, "Another invalid line").unwrap();
-
-    let mut cache = MessageCache::new();
-    let cached = cache.get_messages(&test_file).unwrap();
-
-    // Should only load valid messages
-    assert_eq!(cached.messages.len(), 1);
-    assert_eq!(cached.messages[0].get_content_text(), "Valid message");
-    // But should keep all raw lines (non-empty ones)
-    assert_eq!(cached.raw_lines.len(), 3);
-}
-
-#[test]
-fn test_empty_file_handling() {
-    let temp_dir = tempdir().unwrap();
-    let test_file = temp_dir.path().join("empty.jsonl");
-
-    // Create empty file
-    File::create(&test_file).unwrap();
-
-    let mut search = InteractiveSearch::new(SearchOptions::default());
-    search.load_initial_results(test_file.to_str().unwrap());
-
-    // Should handle empty file gracefully
-    assert!(search.results.is_empty());
-    assert_eq!(search.selected_index, 0);
-}
-
-#[test]
-fn test_message_limit_duplicate() {
-    let temp_dir = tempdir().unwrap();
-    let test_file = temp_dir.path().join("many.jsonl");
-
-    // Create file with many messages
-    let mut file = File::create(&test_file).unwrap();
-    for i in 0..100 {
-        writeln!(file, r#"{{"type":"user","message":{{"role":"user","content":"Message {i}"}},"uuid":"{i}","timestamp":"2024-01-01T00:00:{i:02}Z","sessionId":"s1","parentUuid":null,"isSidechain":false,"userType":"external","cwd":"/test","version":"1.0"}}"#).unwrap();
-    }
-
-    let options = SearchOptions {
-        max_results: Some(10),
-        ..Default::default()
-    };
-
-    let mut search = InteractiveSearch::new(options);
-    search.query = "Message".to_string();
-    search.execute_search_sync(test_file.to_str().unwrap());
-
-    assert_eq!(search.results.len(), 10);
-}
-
-#[test]
-fn test_invalid_json_handling_duplicate() {
-    let temp_dir = tempdir().unwrap();
-    let test_file = temp_dir.path().join("invalid.jsonl");
-
-    let mut file = File::create(&test_file).unwrap();
-    writeln!(file, "Not valid JSON").unwrap();
-    writeln!(file, r#"{{"type":"user","message":{{"role":"user","content":"Valid message"}},"uuid":"test-uuid","timestamp":"2024-01-01T00:00:00Z","sessionId":"test-session","parentUuid":null,"isSidechain":false,"userType":"external","cwd":"/test","version":"1.0"}}"#).unwrap();
-    writeln!(file, "Another invalid line").unwrap();
-
-    let mut search = InteractiveSearch::new(SearchOptions::default());
-    search
-        .load_session_messages(test_file.to_str().unwrap())
-        .unwrap();
-
-    assert_eq!(search.session_messages.len(), 3);
-}
-
-#[test]
-fn test_query_parsing_integration_duplicate() {
-    let temp_dir = tempdir().unwrap();
-    let test_file = temp_dir.path().join("test.jsonl");
-
-    let mut file = File::create(&test_file).unwrap();
-    writeln!(file, r#"{{"type":"user","message":{{"role":"user","content":"Hello world"}},"uuid":"1","timestamp":"2024-01-01T00:00:00Z","sessionId":"s1","parentUuid":null,"isSidechain":false,"userType":"external","cwd":"/test","version":"1.0"}}"#).unwrap();
-    writeln!(file, r#"{{"type":"user","message":{{"role":"user","content":"Goodbye world"}},"uuid":"2","timestamp":"2024-01-01T00:00:01Z","sessionId":"s1","parentUuid":null,"isSidechain":false,"userType":"external","cwd":"/test","version":"1.0"}}"#).unwrap();
-
-    let mut search = InteractiveSearch::new(SearchOptions::default());
-
-    // Test AND query
-    search.query = "Hello AND world".to_string();
-    search.execute_search_sync(test_file.to_str().unwrap());
-    assert_eq!(search.results.len(), 1);
-
-    // Test OR query
-    search.query = "Hello OR Goodbye".to_string();
-    search.execute_search_sync(test_file.to_str().unwrap());
-    assert_eq!(search.results.len(), 2);
-
-    // Test NOT query
-    search.query = "world AND NOT Hello".to_string();
-    search.execute_search_sync(test_file.to_str().unwrap());
-    assert_eq!(search.results.len(), 1);
-    assert!(search.results[0].text.contains("Goodbye"));
-
-    // Test invalid query
-    search.query = "/invalid(regex".to_string();
-    search.execute_search_sync(test_file.to_str().unwrap());
-    assert_eq!(search.results.len(), 0);
-}
-
-#[test]
-fn test_result_sorting_duplicate() {
-    let temp_dir = tempdir().unwrap();
-    let test_file = temp_dir.path().join("test.jsonl");
-
-    let mut file = File::create(&test_file).unwrap();
-    writeln!(file, r#"{{"type":"user","message":{{"role":"user","content":"Old message"}},"uuid":"1","timestamp":"2024-01-01T00:00:00Z","sessionId":"s1","parentUuid":null,"isSidechain":false,"userType":"external","cwd":"/test","version":"1.0"}}"#).unwrap();
-    writeln!(file, r#"{{"type":"user","message":{{"role":"user","content":"New message"}},"uuid":"2","timestamp":"2024-01-02T00:00:00Z","sessionId":"s1","parentUuid":null,"isSidechain":false,"userType":"external","cwd":"/test","version":"1.0"}}"#).unwrap();
-    writeln!(file, r#"{{"type":"user","message":{{"role":"user","content":"Middle message"}},"uuid":"3","timestamp":"2024-01-01T12:00:00Z","sessionId":"s1","parentUuid":null,"isSidechain":false,"userType":"external","cwd":"/test","version":"1.0"}}"#).unwrap();
-
-    let mut search = InteractiveSearch::new(SearchOptions::default());
-    search.query = "message".to_string();
-    search.execute_search_sync(test_file.to_str().unwrap());
-
-    // Results should be sorted by timestamp (newest first)
-    assert_eq!(search.results.len(), 3);
-    assert!(search.results[0].text.contains("New"));
-    assert!(search.results[1].text.contains("Middle"));
-    assert!(search.results[2].text.contains("Old"));
-}
-
-#[test]
-fn test_detail_scroll_functionality_duplicate() {
-    let mut search = InteractiveSearch::new(SearchOptions::default());
-
-    // Create a result with multi-line text
-    let long_text = (0..50)
-        .map(|i| format!("Line {i}"))
-        .collect::<Vec<_>>()
-        .join("\n");
-    search.selected_result = Some(create_test_result(
-        "user",
-        &long_text,
-        "2024-01-01T00:00:00Z",
-    ));
-    // Initial scroll offset should be 0
-    assert_eq!(search.detail_scroll_offset, 0);
-
-    // Simulate scrolling down
-    use crossterm::event::{KeyCode, KeyEvent, KeyModifiers};
-    let down_key = KeyEvent::new(KeyCode::Down, KeyModifiers::empty());
-    search.handle_result_detail_input(down_key).unwrap();
-    assert_eq!(search.detail_scroll_offset, 1);
-
-    // 'j' is now for clipboard copy, not scrolling
-    // Test clipboard operation instead
-    let j_key = KeyEvent::new(KeyCode::Char('j'), KeyModifiers::empty());
-    search.handle_result_detail_input(j_key).unwrap();
-    // detail_scroll_offset should remain at 1
-    assert_eq!(search.detail_scroll_offset, 1);
-
-    // Simulate scrolling up
-    let up_key = KeyEvent::new(KeyCode::Up, KeyModifiers::empty());
-    search.handle_result_detail_input(up_key).unwrap();
-    assert_eq!(search.detail_scroll_offset, 0);
-
-    // Simulate page down
-    let page_down = KeyEvent::new(KeyCode::PageDown, KeyModifiers::empty());
-    search.handle_result_detail_input(page_down).unwrap();
-    assert_eq!(search.detail_scroll_offset, 10);
-
-    // Test reset on escape
-    let esc_key = KeyEvent::new(KeyCode::Esc, KeyModifiers::empty());
-    search.handle_result_detail_input(esc_key).unwrap();
-    assert_eq!(search.detail_scroll_offset, 0);
-    assert_eq!(search.current_mode(), Mode::Search);
-}
-
-#[test]
-fn test_message_clearing_on_mode_change_duplicate() {
-    let mut search = InteractiveSearch::new(SearchOptions::default());
-
-    // Set a message
-    search.message = Some("Test message".to_string());
-
-    // Message should be cleared when returning from detail to search
-    search.push_screen(Mode::ResultDetail);
-    use crossterm::event::{KeyCode, KeyEvent, KeyModifiers};
-    let esc_key = KeyEvent::new(KeyCode::Esc, KeyModifiers::empty());
-    search.handle_result_detail_input(esc_key).unwrap();
-
-    assert!(search.message.is_none());
-    assert_eq!(search.current_mode(), Mode::Search);
-}
-
-#[test]
-fn test_empty_search_results_display() {
-    let mut search = InteractiveSearch::new(SearchOptions::default());
-    search.query = "no matches".to_string();
-    search.results = vec![];
-
-    let mut terminal = create_test_terminal();
-    terminal.draw(|f| search.draw_search(f)).unwrap();
-
-    let buffer = terminal.backend().buffer();
-
-    // Should show the query
-    assert!(find_text_in_buffer(buffer, "no matches").is_some());
-
-    // Should indicate no results
-    assert!(find_text_in_buffer(buffer, "No results").is_some());
-}
-
-#[test]
-fn test_long_message_truncation() {
-    let mut search = InteractiveSearch::new(SearchOptions::default());
-    let long_content = "This is a very long message that should be truncated when displayed in the search results list ".repeat(5);
-    search.results = vec![create_test_result(
-        "user",
-        &long_content,
-        "2024-01-01T00:00:00Z",
-    )];
-
-    let mut terminal = create_test_terminal();
-    terminal.draw(|f| search.draw_search(f)).unwrap();
-
-    let buffer = terminal.backend().buffer();
-
-    // The long message should be truncated with "..."
-    let buffer_content = buffer
-        .content()
-        .iter()
-        .map(|cell| cell.symbol())
-        .collect::<String>();
-
-    // Should contain part of the message
-    assert!(buffer_content.contains("This is a very long"));
-    // Should be truncated
-    assert!(buffer_content.contains("..."));
-}
-
-#[test]
-fn test_role_filter_message_clearing_duplicate() {
-    let temp_dir = tempdir().unwrap();
-    let test_file = temp_dir.path().join("test.jsonl");
-
-    let mut file = File::create(&test_file).unwrap();
-    writeln!(file, r#"{{"type":"user","message":{{"role":"user","content":"Test"}},"uuid":"1","timestamp":"2024-01-01T00:00:00Z","sessionId":"s1","parentUuid":null,"isSidechain":false,"userType":"external","cwd":"/test","version":"1.0"}}"#).unwrap();
-
-    let mut search = InteractiveSearch::new(SearchOptions::default());
-    search.query = "Test".to_string();
-    search.message = Some("Previous message".to_string());
-
-    // Simulate Tab key to change role filter
-    use crossterm::event::{KeyCode, KeyEvent, KeyModifiers};
-    let tab_key = KeyEvent::new(KeyCode::Tab, KeyModifiers::empty());
-    search
-        .handle_search_input(tab_key, test_file.to_str().unwrap())
-        .unwrap();
-
-    // Message should be cleared
-    assert!(search.message.is_none());
-    assert_eq!(search.role_filter, Some("user".to_string()));
-}
-
-#[test]
-fn test_preview_text_multibyte_safety_duplicate() {
-    // Test that preview doesn't cut in the middle of multibyte characters
-    let japanese_text = "これは日本語のテキストです。長い文章になると切り詰められます。もっと長い文章を追加して40文字以上にします。";
-    let result = create_test_result("user", japanese_text, "2024-01-01T00:00:00Z");
-
-    // The preview logic in draw_results should handle multibyte chars correctly
-    let preview = result
-        .text
-        .replace('\n', " ")
-        .chars()
-        .take(40)
-        .collect::<String>();
-
-    // Should take exactly 40 characters, not bytes
-    assert_eq!(preview.chars().count(), 40);
-    // Ensure it doesn't cut in the middle of a character
-    assert!(japanese_text.starts_with(&preview));
-
-    // Test with emoji - ensure we have more than 40 chars
-    let emoji_text = "Hello 😀 World 🌍 Test 🎉 Message 📝 Long text here with more content to ensure we have over 40 characters";
-    let emoji_result = create_test_result("user", emoji_text, "2024-01-01T00:00:00Z");
-    let emoji_preview = emoji_result
-        .text
-        .replace('\n', " ")
-        .chars()
-        .take(40)
-        .collect::<String>();
-
-    assert_eq!(emoji_preview.chars().count(), 40);
-
-    // Test actual preview logic used in the app
-    let short_text = "Short text";
-    let short_preview = short_text
-        .replace('\n', " ")
-        .chars()
-        .take(40)
-        .collect::<String>();
-
-    // Short text should be returned as-is
-    assert_eq!(short_preview, "Short text");
-    assert!(short_preview.chars().count() <= 40);
-}
-
-#[test]
-fn test_max_results_limit() {
-    let temp_dir = tempdir().unwrap();
-    let test_file = temp_dir.path().join("many.jsonl");
-
-    let mut file = File::create(&test_file).unwrap();
-    for i in 0..100 {
-        writeln!(file, r#"{{"type":"user","message":{{"role":"user","content":"Message {i}"}},"uuid":"test-uuid","timestamp":"2024-01-01T00:00:00Z","sessionId":"test-session","parentUuid":null,"isSidechain":false,"userType":"external","cwd":"/test","version":"1.0"}}"#).unwrap();
-    }
-
-    let options = SearchOptions {
-        max_results: Some(25),
-        ..Default::default()
-    };
-    let mut search = InteractiveSearch::new(options);
-    assert_eq!(search.max_results, 25);
-
-    search.query = "Message".to_string();
-    search.execute_search_sync(test_file.to_str().unwrap());
-
-    // Should only return max_results
-    assert_eq!(search.results.len(), 25);
-}
-
-#[test]
-fn test_session_viewer_message_parsing() {
-    let temp_dir = tempdir().unwrap();
-    let test_file = temp_dir.path().join("session.jsonl");
-
-    // Create session file with different message structures
-    let mut file = File::create(&test_file).unwrap();
-    // Direct content
-    writeln!(
-        file,
-        r#"{{"type":"user","content":"Direct content message","timestamp":"2024-01-01T00:00:00Z"}}"#
-    )
-    .unwrap();
-    // Nested message.content
-    writeln!(file, r#"{{"type":"assistant","message":{{"content":"Nested content message"}},"timestamp":"2024-01-01T00:00:01Z"}}"#).unwrap();
-    // Array content
-    writeln!(file, r#"{{"type":"assistant","message":{{"content":[{{"type":"text","text":"Part 1"}},{{"type":"text","text":"Part 2"}}]}},"timestamp":"2024-01-01T00:00:02Z"}}"#).unwrap();
-
-    let mut search = InteractiveSearch::new(SearchOptions::default());
-    let _ = search.load_session_messages(test_file.to_str().unwrap());
-
-    assert_eq!(search.session_messages.len(), 3);
-
-    // Verify each message can be parsed
-    for (i, msg_str) in search.session_messages.iter().enumerate() {
-        let msg: serde_json::Value = serde_json::from_str(msg_str).unwrap();
-        assert!(msg.get("type").is_some(), "Message {i} missing type");
-    }
-}
-
-#[test]
-#[ignore] // Clipboard commands not available in CI
-fn test_copy_feedback_messages() {
-    let mut search = InteractiveSearch::new(SearchOptions::default());
-    search.selected_result = Some(create_test_result("user", "Test", "2024-01-01T00:00:00Z"));
-    search.push_screen(Mode::ResultDetail);
-
-    // Test file copy feedback
-    use crossterm::event::{KeyCode, KeyEvent, KeyModifiers};
-    let f_key = KeyEvent::new(KeyCode::Char('f'), KeyModifiers::empty());
-    let _ = search.handle_result_detail_input(f_key); // Ignore clipboard error in tests
-
-    assert!(search.message.is_some());
-    assert!(search.message.as_ref().unwrap().contains("✓"));
-    assert!(search.message.as_ref().unwrap().contains("File path"));
-
-    // Should stay in detail mode
-    assert_eq!(search.current_mode(), Mode::ResultDetail);
-}
-
-#[test]
-fn test_initial_results_loading() {
-    let temp_dir = tempdir().unwrap();
-    let test_file = temp_dir.path().join("initial.jsonl");
-
-    let mut file = File::create(&test_file).unwrap();
-    for i in 0..10 {
-        writeln!(file, r#"{{"type":"user","message":{{"role":"user","content":"Message {i}"}},"uuid":"{i}","timestamp":"2024-01-01T00:00:{i:02}Z","sessionId":"s1","parentUuid":null,"isSidechain":false,"userType":"external","cwd":"/test","version":"1.0"}}"#).unwrap();
-    }
-
-    let mut search = InteractiveSearch::new(SearchOptions::default());
-    search.load_initial_results(test_file.to_str().unwrap());
-
-    // Should have loaded results without any query
-    assert!(!search.results.is_empty());
-    // Should be sorted by timestamp (newest first)
-    assert!(search.results[0].text.contains("Message 9"));
-}
-
-#[test]
-fn test_ctrl_r_cache_reload_duplicate() {
-    let temp_dir = tempdir().unwrap();
-    let test_file = temp_dir.path().join("test.jsonl");
-
-    // Create initial file
-    let mut file = File::create(&test_file).unwrap();
-    writeln!(file, r#"{{"type":"user","message":{{"role":"user","content":"Original"}},"uuid":"1","timestamp":"2024-01-01T00:00:00Z","sessionId":"s1","parentUuid":null,"isSidechain":false,"userType":"external","cwd":"/test","version":"1.0"}}"#).unwrap();
-    drop(file);
-
-    let mut search = InteractiveSearch::new(SearchOptions::default());
-    search.query = "Original".to_string();
-    search.execute_search_sync(test_file.to_str().unwrap());
-    assert_eq!(search.results.len(), 1);
-
-    // Modify file
-    thread::sleep(Duration::from_millis(10));
-    let mut file = File::create(&test_file).unwrap();
-    writeln!(file, r#"{{"type":"user","message":{{"role":"user","content":"Updated"}},"uuid":"2","timestamp":"2024-01-01T00:00:00Z","sessionId":"s1","parentUuid":null,"isSidechain":false,"userType":"external","cwd":"/test","version":"1.0"}}"#).unwrap();
-    drop(file);
-
-    // Simulate Ctrl+R
-    use crossterm::event::{KeyCode, KeyEvent, KeyModifiers};
-    let ctrl_r = KeyEvent::new(KeyCode::Char('r'), KeyModifiers::CONTROL);
-    search
-        .handle_search_input(ctrl_r, test_file.to_str().unwrap())
-        .unwrap();
-
-    // Cache should be cleared and search re-executed
-    search.query = "Updated".to_string();
-    search.execute_search_sync(test_file.to_str().unwrap());
-    assert_eq!(search.results.len(), 1);
-    assert!(search.results[0].text.contains("Updated"));
-}
-
-#[test]
-fn test_search_navigation_keys() {
-    let temp_dir = tempdir().unwrap();
-    let test_file = temp_dir.path().join("test.jsonl");
-
-    let mut file = File::create(&test_file).unwrap();
-    for i in 0..20 {
-        writeln!(file, r#"{{"type":"user","message":{{"role":"user","content":"Message {i}"}},"uuid":"{i}","timestamp":"2024-01-01T00:00:{i:02}Z","sessionId":"s1","parentUuid":null,"isSidechain":false,"userType":"external","cwd":"/test","version":"1.0"}}"#).unwrap();
-    }
-
-    let mut search = InteractiveSearch::new(SearchOptions::default());
-    search.query = "Message".to_string();
-    search.execute_search_sync(test_file.to_str().unwrap());
-
-    // Test down arrow
-    use crossterm::event::{KeyCode, KeyEvent, KeyModifiers};
-    let down_key = KeyEvent::new(KeyCode::Down, KeyModifiers::empty());
-    search
-        .handle_search_input(down_key, test_file.to_str().unwrap())
-        .unwrap();
-    assert_eq!(search.selected_index, 1);
-
-    // Test up arrow
-    let up_key = KeyEvent::new(KeyCode::Up, KeyModifiers::empty());
-    search
-        .handle_search_input(up_key, test_file.to_str().unwrap())
-        .unwrap();
-    assert_eq!(search.selected_index, 0);
-
-    // Test bounds - shouldn't go below 0
-    search
-        .handle_search_input(up_key, test_file.to_str().unwrap())
-        .unwrap();
-    assert_eq!(search.selected_index, 0);
-
-    // Test bounds - shouldn't exceed visible results
-    for _ in 0..15 {
-        search
-            .handle_search_input(down_key, test_file.to_str().unwrap())
-            .unwrap();
-    }
-    // Should be limited to visible results count
-    assert!(search.selected_index < search.results.len());
-}
-
-#[test]
-fn test_more_results_display() {
-    let mut search = InteractiveSearch::new(SearchOptions::default());
-
-    // Create many results to test "more results" display
-    let mut results = Vec::new();
-    for i in 0..30 {
-        results.push(create_test_result(
-            "user",
-            &format!("Message {i}"),
-            "2024-01-01T00:00:00Z",
-        ));
-    }
-    search.results = results;
-    search.max_results = 25; // Limit to show "more results" indicator
-
-    let mut terminal = create_test_terminal();
-    terminal.draw(|f| search.draw(f)).unwrap();
-
-    let buffer = terminal.backend().buffer();
-
-    // Should show that results are limited
-    assert!(find_text_in_buffer(buffer, "limit reached").is_some());
-=======
 
     let filter = SearchFilter::new(Some("user".to_string()));
     filter.apply(&mut results).unwrap();
 
     assert_eq!(results.len(), 1);
     assert_eq!(results[0].role, "user");
->>>>>>> 4472d6f4
 }