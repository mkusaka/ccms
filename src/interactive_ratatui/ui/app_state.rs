use crate::interactive_ratatui::constants::*;
use crate::interactive_ratatui::domain::models::{SearchOrder, SessionOrder};
use crate::interactive_ratatui::ui::commands::Command;
use crate::interactive_ratatui::ui::events::Message;
use crate::interactive_ratatui::ui::navigation::{
    NavigationHistory, NavigationState, SearchStateSnapshot, SessionStateSnapshot, UiStateSnapshot,
};
use crate::query::condition::{QueryCondition, SearchResult};

// Re-export Mode
pub use crate::interactive_ratatui::domain::models::Mode;

pub struct AppState {
    pub mode: Mode,
    pub navigation_history: NavigationHistory,
    pub search: SearchState,
    pub session: SessionState,
    pub ui: UiState,
}

pub struct SearchState {
    pub query: String,
    pub results: Vec<SearchResult>,
    pub selected_index: usize,
    pub scroll_offset: usize,
    pub role_filter: Option<String>,
    pub is_searching: bool,
    pub current_search_id: u64,
    pub order: SearchOrder,
}

pub struct SessionState {
    pub messages: Vec<String>,
    pub query: String,
    pub filtered_indices: Vec<usize>,
    pub selected_index: usize,
    pub scroll_offset: usize,
    pub order: SessionOrder,
    pub file_path: Option<String>,
    pub session_id: Option<String>,
    pub role_filter: Option<String>,
}

pub struct UiState {
    pub message: Option<String>,
    pub detail_scroll_offset: usize,
    pub selected_result: Option<SearchResult>,
    pub truncation_enabled: bool,
}

impl Default for AppState {
    fn default() -> Self {
        Self::new()
    }
}

impl AppState {
    pub fn new() -> Self {
        Self {
            mode: Mode::Search,
            navigation_history: NavigationHistory::new(MAX_NAVIGATION_HISTORY),
            search: SearchState {
                query: String::new(),
                results: Vec::new(),
                selected_index: 0,
                scroll_offset: 0,
                role_filter: None,
                is_searching: false,
                current_search_id: 0,
                order: SearchOrder::Descending,
            },
            session: SessionState {
                messages: Vec::new(),
                query: String::new(),
                filtered_indices: Vec::new(),
                selected_index: 0,
                scroll_offset: 0,
                order: SessionOrder::Ascending,
                file_path: None,
                session_id: None,
                role_filter: None,
            },
            ui: UiState {
                message: None,
                detail_scroll_offset: 0,
                selected_result: None,
                truncation_enabled: true,
            },
        }
    }

    pub fn update(&mut self, msg: Message) -> Command {
        match msg {
            Message::QueryChanged(q) => {
                self.search.query = q;
                self.ui.message = Some("typing...".to_string());
                Command::ScheduleSearch(300) // 300ms debounce
            }
            Message::SearchRequested => {
                self.search.is_searching = true;
                self.ui.message = Some("searching...".to_string());
                self.search.current_search_id += 1;
                Command::ExecuteSearch
            }
            Message::SearchCompleted(results) => {
                self.search.results = results;
                self.search.is_searching = false;
                // Results are already sorted by the search engine based on current order
                self.ui.message = None;
                Command::None
            }
            Message::SelectResult(index) => {
                if index < self.search.results.len() {
                    self.search.selected_index = index;
                }
                Command::None
            }
            Message::ScrollUp => {
                // Scroll handling is now done within ResultList
                Command::None
            }
            Message::ScrollDown => {
                // Scroll handling is now done within ResultList
                Command::None
            }
            Message::EnterMessageDetail => {
                if let Some(result) = self.search.results.get(self.search.selected_index).cloned() {
                    // Only save state if we're actually changing modes
                    if self.mode != Mode::MessageDetail {
                        // If this is our first navigation, save the initial state
                        if self.navigation_history.is_empty() {
                            let initial_state = self.create_navigation_state();
                            self.navigation_history.push(initial_state);
                        } else if self.mode == Mode::Search {
                            // Update the current search state before transitioning
                            // This ensures the current selection is saved
                            if let Some(_current_pos) = self.navigation_history.current_position() {
                                self.navigation_history
                                    .update_current(self.create_navigation_state());
                            }
                        }

                        self.ui.selected_result = Some(result);
                        self.ui.detail_scroll_offset = 0;
                        self.mode = Mode::MessageDetail;

                        // Save the new state after transitioning
                        let new_state = self.create_navigation_state();
                        self.navigation_history.push(new_state);
                    } else {
                        self.ui.selected_result = Some(result);
                        self.ui.detail_scroll_offset = 0;
                    }
                }
                Command::None
            }
            Message::EnterSessionViewer => {
                // Try to get result from selected result (when in detail view) or search results
                let result = if self.mode == Mode::MessageDetail {
                    self.ui.selected_result.as_ref()
                } else {
                    self.search.results.get(self.search.selected_index)
                };

                if let Some(result) = result {
                    // If this is our first navigation, save the initial state
                    if self.navigation_history.is_empty() {
                        let initial_state = self.create_navigation_state();
                        self.navigation_history.push(initial_state);
                    } else if self.mode == Mode::Search {
                        // Update the current search state before transitioning
                        // This ensures the current selection is saved
                        if let Some(_current_pos) = self.navigation_history.current_position() {
                            self.navigation_history
                                .update_current(self.create_navigation_state());
                        }
                    }

                    let file = result.file.clone();
                    self.mode = Mode::SessionViewer;
                    self.session.file_path = Some(file.clone());
                    self.session.session_id = Some(result.session_id.clone());
                    self.session.query.clear();
                    self.session.selected_index = 0;
                    self.session.scroll_offset = 0;

                    // Save the new state after transitioning
                    let new_state = self.create_navigation_state();
                    self.navigation_history.push(new_state);

                    Command::LoadSession(file)
                } else {
                    Command::None
                }
            }
            Message::ExitToSearch => {
                // Go back in navigation history
                if let Some(previous_state) = self.navigation_history.go_back() {
                    let command = self.restore_navigation_state(&previous_state);
                    self.ui.detail_scroll_offset = 0;
                    return command;
                } else {
                    // No history, go to Search
                    self.mode = Mode::Search;
                    self.session.messages.clear();
                }
                self.ui.detail_scroll_offset = 0;
                Command::None
            }
            Message::ShowHelp => {
                // If this is our first navigation, save the initial state
                if self.navigation_history.is_empty() {
                    let initial_state = self.create_navigation_state();
                    self.navigation_history.push(initial_state);
                }

                let command = self.set_mode(Mode::Help);

                // Save the new state after transitioning
                let new_state = self.create_navigation_state();
                self.navigation_history.push(new_state);

                command
            }
            Message::CloseHelp => {
                // Go back in navigation history
                if let Some(previous_state) = self.navigation_history.go_back() {
                    return self.restore_navigation_state(&previous_state);
                } else {
                    // No history, go to Search
                    self.mode = Mode::Search;
                }
                Command::None
            }
            Message::ToggleRoleFilter => {
                self.search.role_filter = match &self.search.role_filter {
                    None => Some("user".to_string()),
                    Some(r) if r == "user" => Some("assistant".to_string()),
                    Some(r) if r == "assistant" => Some("system".to_string()),
                    Some(r) if r == "system" => Some("summary".to_string()),
                    _ => None,
                };
                // Update navigation history to preserve filter state
                if self.navigation_history.current_position().is_some() {
                    self.navigation_history
                        .update_current(self.create_navigation_state());
                }
                Command::ExecuteSearch
            }
            Message::ToggleSearchOrder => {
                self.search.order = match self.search.order {
                    SearchOrder::Descending => SearchOrder::Ascending,
                    SearchOrder::Ascending => SearchOrder::Descending,
                };
                // Update navigation history to preserve sort order
                if self.navigation_history.current_position().is_some() {
                    self.navigation_history
                        .update_current(self.create_navigation_state());
                }
                // Re-execute the search with the new order to get different results
                Command::ExecuteSearch
            }
            Message::ToggleTruncation => {
                self.ui.truncation_enabled = !self.ui.truncation_enabled;
                let status = if self.ui.truncation_enabled {
                    "Truncated"
                } else {
                    "Full Text"
                };
                self.ui.message = Some(format!("Message display: {status}"));
                Command::None
            }
            Message::SessionQueryChanged(q) => {
                self.session.query = q;
                self.update_session_filter();
                Command::None
            }
            Message::SessionScrollUp => {
                // Deprecated: Navigation is now handled internally by SessionViewer
                Command::None
            }
            Message::SessionScrollDown => {
                // Deprecated: Navigation is now handled internally by SessionViewer
                Command::None
            }
            Message::SessionNavigated(selected_index, scroll_offset) => {
                // Update session state with the current navigation position
                self.session.selected_index = selected_index;
                self.session.scroll_offset = scroll_offset;
                Command::None
            }
            Message::ToggleSessionOrder => {
                self.session.order = match self.session.order {
                    SessionOrder::Ascending => SessionOrder::Descending,
                    SessionOrder::Descending => SessionOrder::Ascending,
                };
                // Re-apply filter with new order
                self.update_session_filter();
                // Update navigation history to preserve sort order
                if self.navigation_history.current_position().is_some() {
                    self.navigation_history
                        .update_current(self.create_navigation_state());
                }
                Command::None
            }
            Message::ToggleSessionRoleFilter => {
                self.session.role_filter = match &self.session.role_filter {
                    None => Some("user".to_string()),
                    Some(r) if r == "user" => Some("assistant".to_string()),
                    Some(r) if r == "assistant" => Some("system".to_string()),
                    Some(r) if r == "system" => Some("summary".to_string()),
                    _ => None,
                };
                // Re-apply filter with new role
                self.update_session_filter();
                // Update navigation history to preserve filter state
                if self.navigation_history.current_position().is_some() {
                    self.navigation_history
                        .update_current(self.create_navigation_state());
                }
                Command::None
            }
            Message::SetStatus(msg) => {
                self.ui.message = Some(msg);
                Command::None
            }
            Message::ClearStatus => {
                self.ui.message = None;
                Command::None
            }
            Message::EnterMessageDetailFromSession(raw_json, file_path, session_id) => {
                // Parse the raw JSON to create a SearchResult
                if let Ok(json_value) = serde_json::from_str::<serde_json::Value>(&raw_json) {
                    let role = json_value
                        .get("type")
                        .and_then(|v| v.as_str())
                        .unwrap_or("unknown")
                        .to_string();

                    let timestamp = json_value
                        .get("timestamp")
                        .and_then(|v| v.as_str())
                        .unwrap_or("")
                        .to_string();

                    let uuid = json_value
                        .get("uuid")
                        .and_then(|v| v.as_str())
                        .unwrap_or("")
                        .to_string();

                    // Extract content based on message type
                    let content = match role.as_str() {
                        "summary" => json_value
                            .get("summary")
                            .and_then(|v| v.as_str())
                            .unwrap_or("")
                            .to_string(),
                        "system" => json_value
                            .get("content")
                            .and_then(|v| v.as_str())
                            .unwrap_or("")
                            .to_string(),
                        _ => {
                            // For user and assistant messages
                            if let Some(content) = json_value
                                .get("message")
                                .and_then(|m| m.get("content"))
                                .and_then(|c| c.as_str())
                            {
                                content.to_string()
                            } else if let Some(arr) = json_value
                                .get("message")
                                .and_then(|m| m.get("content"))
                                .and_then(|c| c.as_array())
                            {
                                let texts: Vec<String> = arr
                                    .iter()
                                    .filter_map(|item| {
                                        item.get("text")
                                            .and_then(|t| t.as_str())
                                            .map(|s| s.to_string())
                                    })
                                    .collect();
                                texts.join(" ")
                            } else {
                                String::new()
                            }
                        }
                    };

                    // Create a SearchResult
                    let result = SearchResult {
                        file: file_path,
                        uuid,
                        timestamp,
                        session_id: session_id.unwrap_or_default(),
                        role,
                        text: content, // Store extracted content
                        has_tools: json_value.get("toolResults").is_some(),
                        has_thinking: false, // Not available from session viewer
                        message_type: "message".to_string(),
                        query: QueryCondition::Literal {
                            pattern: String::new(),
                            case_sensitive: false,
                        },
                        cwd: String::new(), // Not available from session viewer
<<<<<<< HEAD
                        raw_json: Some(raw_json),    // Store full JSON
=======
                        raw_json: Some(raw_json), // Store full JSON
>>>>>>> 331917dc
                    };

                    // If this is our first navigation, save the initial state
                    if self.navigation_history.is_empty() {
                        let initial_state = self.create_navigation_state();
                        self.navigation_history.push(initial_state);
                    } else if self.mode == Mode::SessionViewer {
                        // Update the current session state before transitioning
                        // This ensures the current selection is saved
                        if let Some(_current_pos) = self.navigation_history.current_position() {
                            self.navigation_history
                                .update_current(self.create_navigation_state());
                        }
                    }

                    self.ui.selected_result = Some(result);
                    self.ui.detail_scroll_offset = 0;
                    self.mode = Mode::MessageDetail;

                    // Save the new state after transitioning
                    let new_state = self.create_navigation_state();
                    self.navigation_history.push(new_state);
                }
                Command::None
            }
            Message::NavigateBack => {
                // Update the current state in history before going back
                if let Some(_current_pos) = self.navigation_history.current_position() {
                    self.navigation_history
                        .update_current(self.create_navigation_state());
                }

                #[cfg(test)]
                println!(
                    "NavigateBack: can_go_back = {}",
                    self.navigation_history.can_go_back()
                );

                if let Some(previous_state) = self.navigation_history.go_back() {
                    // When we're at position 0 and go back, we go to the initial state
                    // In that case, go_back() returns the state at position 0 (what we saved)
                    // and we should restore that state
                    #[cfg(test)]
                    println!(
                        "NavigateBack: restoring state with mode = {:?}",
                        previous_state.mode
                    );

                    return self.restore_navigation_state(&previous_state);
                } else {
                    #[cfg(test)]
                    println!("NavigateBack: go_back() returned None");
                }
                Command::None
            }
            Message::NavigateForward => {
                // Update the current state in history before going forward
                if let Some(_current_pos) = self.navigation_history.current_position() {
                    self.navigation_history
                        .update_current(self.create_navigation_state());
                }

                if self.navigation_history.can_go_forward() {
                    if let Some(next_state) = self.navigation_history.go_forward() {
                        return self.restore_navigation_state(&next_state);
                    }
                }
                Command::None
            }
            Message::CopyToClipboard(content) => Command::CopyToClipboard(content),
            Message::Quit => {
                Command::None // Handle in main loop
            }
            _ => Command::None,
        }
    }

    pub fn update_session_filter(&mut self) {
        use crate::interactive_ratatui::domain::filter::SessionFilter;
        use crate::interactive_ratatui::domain::session_list_item::SessionListItem;

        // Convert raw JSON strings to SessionListItems for search
        let items: Vec<SessionListItem> = self
            .session
            .messages
            .iter()
            .filter_map(|line| SessionListItem::from_json_line(line))
            .collect();

        self.session.filtered_indices =
            SessionFilter::filter_messages(&items, &self.session.query, &self.session.role_filter);

        // Apply ordering
        match self.session.order {
            SessionOrder::Ascending => {
                // Sort indices by timestamp (ascending)
                // Empty timestamps come first
                self.session.filtered_indices.sort_by(|&a, &b| {
                    let a_time = &items[a].timestamp;
                    let b_time = &items[b].timestamp;
                    match (a_time.is_empty(), b_time.is_empty()) {
                        (true, false) => std::cmp::Ordering::Less,
                        (false, true) => std::cmp::Ordering::Greater,
                        _ => a_time.cmp(b_time),
                    }
                });
            }
            SessionOrder::Descending => {
                // Sort indices by timestamp (descending)
                // Empty timestamps come first (at the top)
                self.session.filtered_indices.sort_by(|&a, &b| {
                    let a_time = &items[a].timestamp;
                    let b_time = &items[b].timestamp;
                    match (a_time.is_empty(), b_time.is_empty()) {
                        (true, false) => std::cmp::Ordering::Less,
                        (false, true) => std::cmp::Ordering::Greater,
                        _ => b_time.cmp(a_time),
                    }
                });
            }
        }

        // Reset selection if current selection is out of bounds
        if self.session.selected_index >= self.session.filtered_indices.len() {
            self.session.selected_index = 0;
            self.session.scroll_offset = 0;
        }
    }

    // Create a snapshot of current state
    pub fn create_navigation_state(&self) -> NavigationState {
        NavigationState {
            mode: self.mode,
            search_state: SearchStateSnapshot {
                query: self.search.query.clone(),
                results: self.search.results.clone(),
                selected_index: self.search.selected_index,
                scroll_offset: self.search.scroll_offset,
                role_filter: self.search.role_filter.clone(),
                order: self.search.order,
            },
            session_state: SessionStateSnapshot {
                messages: self.session.messages.clone(),
                query: self.session.query.clone(),
                filtered_indices: self.session.filtered_indices.clone(),
                selected_index: self.session.selected_index,
                scroll_offset: self.session.scroll_offset,
                order: self.session.order,
                file_path: self.session.file_path.clone(),
                session_id: self.session.session_id.clone(),
                role_filter: self.session.role_filter.clone(),
            },
            ui_state: UiStateSnapshot {
                message: self.ui.message.clone(),
                detail_scroll_offset: self.ui.detail_scroll_offset,
                selected_result: self.ui.selected_result.clone(),
                truncation_enabled: self.ui.truncation_enabled,
            },
        }
    }

    // Restore state from a snapshot
    pub fn restore_navigation_state(&mut self, state: &NavigationState) -> Command {
        self.mode = state.mode;

        // Restore search state
        self.search.query = state.search_state.query.clone();
        self.search.results = state.search_state.results.clone();
        self.search.selected_index = state.search_state.selected_index;
        self.search.scroll_offset = state.search_state.scroll_offset;
        self.search.role_filter = state.search_state.role_filter.clone();
        self.search.order = state.search_state.order;

        // Restore session state
        self.session.messages = state.session_state.messages.clone();
        self.session.query = state.session_state.query.clone();
        self.session.filtered_indices = state.session_state.filtered_indices.clone();
        self.session.selected_index = state.session_state.selected_index;
        self.session.scroll_offset = state.session_state.scroll_offset;
        self.session.order = state.session_state.order;
        self.session.file_path = state.session_state.file_path.clone();
        self.session.session_id = state.session_state.session_id.clone();
        self.session.role_filter = state.session_state.role_filter.clone();

        // Restore UI state
        self.ui.message = state.ui_state.message.clone();
        self.ui.detail_scroll_offset = state.ui_state.detail_scroll_offset;
        self.ui.selected_result = state.ui_state.selected_result.clone();
        self.ui.truncation_enabled = state.ui_state.truncation_enabled;

        // Execute mode-specific initialization
        self.initialize_mode()
    }

    // Initialize mode-specific data (like React's componentDidMount)
    // This is called when restoring from navigation history.
    // For direct transitions, initialization is handled in the message handlers
    // because they often need transition-specific context (e.g., selected result).
    fn initialize_mode(&mut self) -> Command {
        match self.mode {
            Mode::SessionViewer => {
                // Reload session data when returning to SessionViewer
                // This ensures the session messages are always fresh
                if let Some(file_path) = &self.session.file_path {
                    Command::LoadSession(file_path.clone())
                } else {
                    Command::None
                }
            }
            Mode::MessageDetail => {
                // ResultDetail initialization during direct transition:
                // - Selected result is set in EnterResultDetail handler
                // - Scroll position is reset here for consistency
                self.ui.detail_scroll_offset = 0;
                Command::None
            }
            Mode::Search => {
                // Search mode maintains its state across transitions
                // No special initialization needed
                Command::None
            }
            Mode::Help => {
                // Help is a stateless dialog
                // No initialization needed
                Command::None
            }
        }
    }

    // Set mode with initialization (for direct transitions)
    fn set_mode(&mut self, mode: Mode) -> Command {
        self.mode = mode;
        self.initialize_mode()
    }
}<|MERGE_RESOLUTION|>--- conflicted
+++ resolved
@@ -405,11 +405,7 @@
                             case_sensitive: false,
                         },
                         cwd: String::new(), // Not available from session viewer
-<<<<<<< HEAD
-                        raw_json: Some(raw_json),    // Store full JSON
-=======
                         raw_json: Some(raw_json), // Store full JSON
->>>>>>> 331917dc
                     };
 
                     // If this is our first navigation, save the initial state
