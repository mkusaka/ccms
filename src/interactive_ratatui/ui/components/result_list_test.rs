#[cfg(test)]
mod tests {
    use super::super::Component;
    use super::super::result_list::*;
    use crate::interactive_ratatui::ui::events::Message;
    use crate::query::condition::{QueryCondition, SearchResult};
    use crossterm::event::{KeyCode, KeyEvent, KeyModifiers};

    fn create_key_event(code: KeyCode) -> KeyEvent {
        KeyEvent {
            code,
            modifiers: KeyModifiers::empty(),
            kind: crossterm::event::KeyEventKind::Press,
            state: crossterm::event::KeyEventState::empty(),
        }
    }

    fn create_test_result(role: &str, text: &str) -> SearchResult {
        SearchResult {
            file: "test.jsonl".to_string(),
            uuid: "test-uuid".to_string(),
            timestamp: "2024-01-01T12:00:00Z".to_string(),
            session_id: "test-session".to_string(),
            role: role.to_string(),
            text: text.to_string(),
            has_tools: false,
            has_thinking: false,
            message_type: role.to_string(),
            query: QueryCondition::Literal {
                pattern: "test".to_string(),
                case_sensitive: false,
            },
            project_path: "/test".to_string(),
            raw_json: None,
        }
    }

    #[test]
    fn test_result_list_creation() {
        let list = ResultList::new();
        assert!(list.selected_result().is_none());
    }

    #[test]
    fn test_update_results() {
        let mut list = ResultList::new();
        let results = vec![
            create_test_result("user", "Hello"),
            create_test_result("assistant", "Hi there"),
        ];

        list.update_results(results.clone(), 0);

        assert!(list.selected_result().is_some());
        assert_eq!(list.selected_result().unwrap().text, "Hello");
    }

    #[test]
    fn test_navigation_up_down() {
        let mut list = ResultList::new();
        let results = vec![
            create_test_result("user", "First"),
            create_test_result("assistant", "Second"),
            create_test_result("user", "Third"),
        ];

        list.update_results(results, 0);

        // Initially at index 0
        assert_eq!(list.selected_result().unwrap().text, "First");

        // Move down
        let msg = list.handle_key(create_key_event(KeyCode::Down));
        assert!(matches!(msg, Some(Message::SelectResult(_))));
        assert_eq!(list.selected_result().unwrap().text, "Second");

        // Move down again
        let msg = list.handle_key(create_key_event(KeyCode::Down));
        assert!(matches!(msg, Some(Message::SelectResult(_))));
        assert_eq!(list.selected_result().unwrap().text, "Third");

        // Can't move down from last item
        let msg = list.handle_key(create_key_event(KeyCode::Down));
        assert!(msg.is_none());

        // Move up
        let msg = list.handle_key(create_key_event(KeyCode::Up));
        assert!(matches!(msg, Some(Message::SelectResult(_))));
        assert_eq!(list.selected_result().unwrap().text, "Second");
    }

    #[test]
    fn test_page_navigation() {
        let mut list = ResultList::new();
        let mut results = vec![];
        for i in 0..20 {
            results.push(create_test_result("user", &format!("Message {i}")));
        }

        list.update_results(results, 0);

        // Page down
        let msg = list.handle_key(create_key_event(KeyCode::PageDown));
        assert!(matches!(msg, Some(Message::SelectResult(_))));

        // Page up
        let msg = list.handle_key(create_key_event(KeyCode::PageUp));
        assert!(matches!(msg, Some(Message::SelectResult(_))));
    }

    #[test]
    fn test_home_end_navigation() {
        let mut list = ResultList::new();
        let results = vec![
            create_test_result("user", "First"),
            create_test_result("assistant", "Middle"),
            create_test_result("user", "Last"),
        ];

        list.update_results(results, 1); // Start in middle

        // Go to end
        let msg = list.handle_key(create_key_event(KeyCode::End));
        assert!(matches!(msg, Some(Message::SelectResult(_))));
        assert_eq!(list.selected_result().unwrap().text, "Last");

        // Go to home
        let msg = list.handle_key(create_key_event(KeyCode::Home));
        assert!(matches!(msg, Some(Message::SelectResult(_))));
        assert_eq!(list.selected_result().unwrap().text, "First");
    }

    #[test]
    fn test_enter_key() {
        let mut list = ResultList::new();
        let results = vec![create_test_result("user", "Test")];
        list.update_results(results, 0);

        // Enter should open detail view
        let msg = list.handle_key(create_key_event(KeyCode::Enter));
        assert!(matches!(msg, Some(Message::EnterResultDetail)));
    }

    #[test]
    fn test_s_key_session_viewer() {
        let mut list = ResultList::new();
        let results = vec![create_test_result("user", "Test")];
        list.update_results(results, 0);

        // Ctrl+S should open session viewer
        let msg = list.handle_key(KeyEvent::new(KeyCode::Char('s'), KeyModifiers::CONTROL));
        assert!(matches!(msg, Some(Message::EnterSessionViewer)));
    }

    #[test]
    fn test_empty_results() {
        let mut list = ResultList::new();
        list.update_results(vec![], 0);

        assert!(list.selected_result().is_none());

        // Navigation should do nothing
        let msg = list.handle_key(create_key_event(KeyCode::Down));
        assert!(msg.is_none());

        let msg = list.handle_key(create_key_event(KeyCode::Up));
        assert!(msg.is_none());
    }

    #[test]
    fn test_ctrl_p_n_navigation() {
        let mut list = ResultList::new();
        let results = vec![
            create_test_result("user", "First"),
            create_test_result("assistant", "Second"),
            create_test_result("user", "Third"),
        ];

        list.update_results(results, 0);

        // Initially at index 0
        assert_eq!(list.selected_result().unwrap().text, "First");

        // Move down with Ctrl+N
        let msg = list.handle_key(KeyEvent::new(KeyCode::Char('n'), KeyModifiers::CONTROL));
        assert!(matches!(msg, Some(Message::SelectResult(_))));
        assert_eq!(list.selected_result().unwrap().text, "Second");

        // Move down again with Ctrl+N
        let msg = list.handle_key(KeyEvent::new(KeyCode::Char('n'), KeyModifiers::CONTROL));
        assert!(matches!(msg, Some(Message::SelectResult(_))));
        assert_eq!(list.selected_result().unwrap().text, "Third");

        // Can't move down from last item
        let msg = list.handle_key(KeyEvent::new(KeyCode::Char('n'), KeyModifiers::CONTROL));
        assert!(msg.is_none());

        // Move up with Ctrl+P
        let msg = list.handle_key(KeyEvent::new(KeyCode::Char('p'), KeyModifiers::CONTROL));
        assert!(matches!(msg, Some(Message::SelectResult(_))));
        assert_eq!(list.selected_result().unwrap().text, "Second");

        // Move up again with Ctrl+P
        let msg = list.handle_key(KeyEvent::new(KeyCode::Char('p'), KeyModifiers::CONTROL));
        assert!(matches!(msg, Some(Message::SelectResult(_))));
        assert_eq!(list.selected_result().unwrap().text, "First");

        // Can't move up from first item
        let msg = list.handle_key(KeyEvent::new(KeyCode::Char('p'), KeyModifiers::CONTROL));
        assert!(msg.is_none());
    }

    #[test]
    fn test_ctrl_u_d_navigation() {
        let mut list = ResultList::new();
        let mut results = vec![];
        for i in 0..30 {
            results.push(create_test_result("user", &format!("Message {i}")));
        }

        list.update_results(results, 0);

        // Initially at index 0
        assert_eq!(list.selected_result().unwrap().text, "Message 0");

        // Move down with Ctrl+D (half page down)
        let msg = list.handle_key(KeyEvent::new(KeyCode::Char('d'), KeyModifiers::CONTROL));
        assert!(matches!(msg, Some(Message::SelectResult(_))));
        // The exact position depends on the viewport height, but it should have moved down
        let first_pos = list.selected_result().unwrap().text.clone();
        assert_ne!(first_pos, "Message 0");

        // Move down again with Ctrl+D
        let msg = list.handle_key(KeyEvent::new(KeyCode::Char('d'), KeyModifiers::CONTROL));
        assert!(matches!(msg, Some(Message::SelectResult(_))));
        let second_pos = list.selected_result().unwrap().text.clone();
        assert_ne!(second_pos, first_pos);

        // Navigate to near the end
        list.update_selection(25);

        // Move down with Ctrl+D should go to last item
        let msg = list.handle_key(KeyEvent::new(KeyCode::Char('d'), KeyModifiers::CONTROL));
        assert!(matches!(msg, Some(Message::SelectResult(_))));
        assert_eq!(list.selected_result().unwrap().text, "Message 29");

        // Can't move down from last item
        let msg = list.handle_key(KeyEvent::new(KeyCode::Char('d'), KeyModifiers::CONTROL));
        assert!(msg.is_none());

        // Move up with Ctrl+U (half page up)
        let msg = list.handle_key(KeyEvent::new(KeyCode::Char('u'), KeyModifiers::CONTROL));
        assert!(matches!(msg, Some(Message::SelectResult(_))));
        assert_ne!(list.selected_result().unwrap().text, "Message 29");

        // Move to position 5
        list.update_selection(5);

        // Move up with Ctrl+U should go to first item
        let msg = list.handle_key(KeyEvent::new(KeyCode::Char('u'), KeyModifiers::CONTROL));
        assert!(matches!(msg, Some(Message::SelectResult(_))));
        assert_eq!(list.selected_result().unwrap().text, "Message 0");

        // Can't move up from first item
        let msg = list.handle_key(KeyEvent::new(KeyCode::Char('u'), KeyModifiers::CONTROL));
        assert!(msg.is_none());
    }

    #[test]
    fn test_shortcuts_display_with_wrap() {
        use ratatui::Terminal;
        use ratatui::backend::TestBackend;

        let mut list = ResultList::new();
        let results = vec![create_test_result("user", "Test message")];
        list.update_results(results, 0);

        // Create test backend with narrow width but enough height to show all shortcuts
        let backend = TestBackend::new(40, 25);
        let mut terminal = Terminal::new(backend).unwrap();

        terminal
            .draw(|f| {
                list.render(f, f.area());
            })
            .unwrap();

        let buffer = terminal.backend().buffer();

        // Convert buffer to string for easier testing
        let mut content = String::new();
        for y in 0..buffer.area.height {
            for x in 0..buffer.area.width {
                let cell = buffer.cell((x, y)).unwrap();
                content.push_str(cell.symbol());
            }
            content.push('\n');
        }

<<<<<<< HEAD
        // Check that shortcuts are displayed in the status bar
        // With a narrow terminal (40 chars), the status bar will wrap
        // We can see from the output that it shows:
        // "   ↑/↓ or j/k or Ctrl+P/N: Navigate |   "
        // " Enter: View details | Ctrl+S: View full"
        // So we check for partial text that we know is visible
        assert!(content.contains("Navigate"));
        assert!(content.contains("View details"));
        assert!(content.contains("Ctrl+S"));
=======
        // Since we use ViewLayout with a status bar instead of shortcuts section,
        // The status bar is likely too long to fit in 40 characters width
        // Let's just check that some basic UI elements are displayed
        assert!(content.contains("Search Results"));
        assert!(content.contains("1 results found"));

        // Only check if [?] - Help is present if there's enough room
        if content.contains("[?]") {
            assert!(content.contains("Help"));
        }
>>>>>>> 2c22f53e
    }

    #[test]
    fn test_shortcuts_display_wide_screen() {
        use ratatui::Terminal;
        use ratatui::backend::TestBackend;

        let mut list = ResultList::new();
        let results = vec![create_test_result("user", "Test message")];
        list.update_results(results, 0);

        // Create test backend with wide width
        let backend = TestBackend::new(120, 30);
        let mut terminal = Terminal::new(backend).unwrap();

        terminal
            .draw(|f| {
                list.render(f, f.area());
            })
            .unwrap();

        let buffer = terminal.backend().buffer();

        // Convert buffer to string for easier testing
        let mut content = String::new();
        for y in 0..buffer.area.height {
            for x in 0..buffer.area.width {
                let cell = buffer.cell((x, y)).unwrap();
                content.push_str(cell.symbol());
            }
            content.push('\n');
        }

<<<<<<< HEAD
        // Check that shortcuts are displayed properly on wide screen in the status bar
        assert!(content.contains("↑/↓ or j/k or Ctrl+P/N: Navigate"));
        assert!(content.contains("Ctrl+S: View full session"));
=======
        // Check that status bar is displayed properly on wide screen
        assert!(content.contains("↑/↓ or Ctrl+P/N or Ctrl+U/D: Navigate"));
        assert!(content.contains("Tab: Filter"));
        assert!(content.contains("Enter: Detail"));
>>>>>>> 2c22f53e
    }
}<|MERGE_RESOLUTION|>--- conflicted
+++ resolved
@@ -297,7 +297,6 @@
             content.push('\n');
         }
 
-<<<<<<< HEAD
         // Check that shortcuts are displayed in the status bar
         // With a narrow terminal (40 chars), the status bar will wrap
         // We can see from the output that it shows:
@@ -307,18 +306,6 @@
         assert!(content.contains("Navigate"));
         assert!(content.contains("View details"));
         assert!(content.contains("Ctrl+S"));
-=======
-        // Since we use ViewLayout with a status bar instead of shortcuts section,
-        // The status bar is likely too long to fit in 40 characters width
-        // Let's just check that some basic UI elements are displayed
-        assert!(content.contains("Search Results"));
-        assert!(content.contains("1 results found"));
-
-        // Only check if [?] - Help is present if there's enough room
-        if content.contains("[?]") {
-            assert!(content.contains("Help"));
-        }
->>>>>>> 2c22f53e
     }
 
     #[test]
@@ -352,15 +339,8 @@
             content.push('\n');
         }
 
-<<<<<<< HEAD
         // Check that shortcuts are displayed properly on wide screen in the status bar
         assert!(content.contains("↑/↓ or j/k or Ctrl+P/N: Navigate"));
         assert!(content.contains("Ctrl+S: View full session"));
-=======
-        // Check that status bar is displayed properly on wide screen
-        assert!(content.contains("↑/↓ or Ctrl+P/N or Ctrl+U/D: Navigate"));
-        assert!(content.contains("Tab: Filter"));
-        assert!(content.contains("Enter: Detail"));
->>>>>>> 2c22f53e
     }
 }