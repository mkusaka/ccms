--- conflicted
+++ resolved
@@ -79,35 +79,25 @@
 
 impl Component for SessionList {
     fn render(&mut self, f: &mut Frame, area: Rect) {
-<<<<<<< HEAD
         const TITLE_HEIGHT: u16 = 2;
+
+        // Calculate the actual height needed for the status bar
+        let status_text = if self.preview_enabled {
+            "Shift+Tab: Switch tabs | ↑/↓: Navigate | Ctrl+U/D: Half page | Enter: Open session | Ctrl+S: View session | Ctrl+T: Hide preview | Esc: Exit | ?: Help"
+        } else {
+            "Shift+Tab: Switch tabs | ↑/↓: Navigate | Ctrl+U/D: Half page | Enter: Open session | Ctrl+S: View session | Ctrl+T: Show preview | Esc: Exit | ?: Help"
+        };
+        let status_paragraph = Paragraph::new(status_text).wrap(Wrap { trim: true });
+        let status_height = (status_paragraph.line_count(area.width) as u16).clamp(1, 3);
 
         // Split area into search bar, title, sessions list and status bar
         let chunks = Layout::default()
             .direction(Direction::Vertical)
             .constraints([
-                Constraint::Length(3),            // Search bar
-                Constraint::Length(TITLE_HEIGHT), // Title
-                Constraint::Min(0),               // Sessions list
-                Constraint::Length(2),            // Status bar
-=======
-        // Calculate the actual height needed for the status bar
-        let status_text = if self.preview_enabled {
-            "Shift+Tab: Switch tabs | ↑/↓: Navigate | Ctrl+U/D: Half page | Enter: Open session | Ctrl+S: View session | Ctrl+T: Hide preview | Esc: Exit | ?: Help"
-        } else {
-            "Shift+Tab: Switch tabs | ↑/↓: Navigate | Ctrl+U/D: Half page | Enter: Open session | Ctrl+S: View session | Ctrl+T: Show preview | Esc: Exit | ?: Help"
-        };
-        let status_paragraph = Paragraph::new(status_text).wrap(Wrap { trim: true });
-        let status_height = (status_paragraph.line_count(area.width) as u16).clamp(1, 3);
-
-        // Split area into search bar, sessions list and status bar
-        let chunks = Layout::default()
-            .direction(Direction::Vertical)
-            .constraints([
                 Constraint::Length(3),             // Search bar
+                Constraint::Length(TITLE_HEIGHT),  // Title
                 Constraint::Min(0),                // Sessions list
                 Constraint::Length(status_height), // Status bar (dynamic height)
->>>>>>> 314beb57
             ])
             .split(area);
 
