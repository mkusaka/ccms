use crate::interactive_ratatui::ui::components::{
    Component,
    view_layout::{Styles, ViewLayout},
};
use crate::interactive_ratatui::ui::events::{CopyContent, Message};
use crate::query::condition::SearchResult;
use crossterm::event::{KeyCode, KeyEvent, KeyModifiers};
use ratatui::{
    Frame,
    layout::{Constraint, Direction, Layout, Rect},
    style::Modifier,
    text::{Line, Span},
    widgets::{Block, Borders, Paragraph, Wrap},
};

#[derive(Default)]
pub struct ResultDetail {
    pub(super) result: Option<SearchResult>,
    pub(super) scroll_offset: usize,
    pub(super) message: Option<String>,
}

impl ResultDetail {
    pub fn new() -> Self {
        Self {
            result: None,
            scroll_offset: 0,
            message: None,
        }
    }

    pub fn set_result(&mut self, result: SearchResult) {
        self.result = Some(result);
        self.scroll_offset = 0;
    }

    pub fn clear(&mut self) {
        self.result = None;
        self.scroll_offset = 0;
    }

    pub fn set_message(&mut self, message: Option<String>) {
        self.message = message;
    }

    fn render_content(&mut self, f: &mut Frame, area: Rect) {
        let Some(result) = &self.result else {
            return;
        };

        // Split the main area into header, message, and actions
        let chunks = Layout::default()
            .direction(Direction::Vertical)
            .constraints([
                Constraint::Length(8),  // Header (fixed)
                Constraint::Min(5),     // Message content (scrollable)
                Constraint::Length(10), // Actions (fixed)
                Constraint::Length(2),  // Status/Message (fixed)
            ])
            .split(area);

        // Format timestamp
        let timestamp = if let Ok(dt) = chrono::DateTime::parse_from_rfc3339(&result.timestamp) {
            dt.format("%Y-%m-%d %H:%M:%S %Z").to_string()
        } else {
            result.timestamp.clone()
        };

        // Render header information (fixed)
        let header_lines = vec![
            Line::from(vec![
                Span::styled("Role: ", Styles::label()),
                Span::raw(&result.role),
            ]),
            Line::from(vec![
                Span::styled("Time: ", Styles::label()),
                Span::raw(&timestamp),
            ]),
            Line::from(vec![
                Span::styled("File: ", Styles::label()),
                Span::raw(&result.file),
            ]),
            Line::from(vec![
                Span::styled("Project: ", Styles::label()),
                Span::raw(&result.project_path),
            ]),
            Line::from(vec![
                Span::styled("UUID: ", Styles::label()),
                Span::raw(&result.uuid),
            ]),
            Line::from(vec![
                Span::styled("Session: ", Styles::label()),
                Span::raw(&result.session_id),
            ]),
        ];

        let header = Paragraph::new(header_lines)
            .block(Block::default().borders(Borders::ALL).title("Details"));
        f.render_widget(header, chunks[0]);

        // Process message content for the scrollable area
        let mut message_lines = Vec::new();

        // Calculate visible area for wrapping
        let inner_area = Block::default().borders(Borders::ALL).inner(chunks[1]);
        let visible_height = inner_area.height as usize;
        let available_width = inner_area.width as usize;

        // Wrap message text to fit width
        for line in result.text.lines() {
            if line.is_empty() {
                message_lines.push(Line::from(""));
            } else {
                // Wrap long lines
                let mut remaining = line;
                while !remaining.is_empty() {
                    let mut end_idx = remaining.len().min(available_width);

                    // Find safe break point at character boundary
                    while end_idx > 0 && !remaining.is_char_boundary(end_idx) {
                        end_idx -= 1;
                    }

                    // If we're not at the end, try to break at a word boundary
                    if end_idx < remaining.len() && end_idx > 0 {
                        if let Some(space_pos) = remaining[..end_idx].rfind(' ') {
                            if space_pos > available_width / 2 {
                                end_idx = space_pos + 1; // Include the space
                            }
                        }
                    }

                    message_lines.push(Line::from(&remaining[..end_idx]));
                    remaining = &remaining[end_idx..];
                }
            }
        }

        // Calculate the maximum scroll offset
        let max_scroll = message_lines.len().saturating_sub(visible_height);

        // Ensure scroll offset doesn't exceed bounds
        if self.scroll_offset > max_scroll {
            self.scroll_offset = max_scroll;
        }

        // Apply scroll offset to message lines only
        let display_lines: Vec<Line> = message_lines
            .iter()
            .skip(self.scroll_offset)
            .take(visible_height)
            .cloned()
            .collect();

        let total_lines = message_lines.len();
        let message_widget = Paragraph::new(display_lines)
            .block(Block::default().borders(Borders::ALL).title(format!(
<<<<<<< HEAD
                "Result Detail (↑/↓ to scroll, line {}/{})",
                self.scroll_offset + 1,
=======
                "Message (↑/↓ or j/k to scroll, line {}-{} of {})",
                if total_lines > 0 {
                    self.scroll_offset + 1
                } else {
                    0
                },
                if total_lines > 0 {
                    (self.scroll_offset + visible_height).min(total_lines)
                } else {
                    0
                },
>>>>>>> 9082c729
                total_lines
            )))
            .wrap(Wrap { trim: true });
        f.render_widget(message_widget, chunks[1]);

        // Actions
        let actions = vec![
            Line::from(vec![Span::styled("Actions:", Styles::title())]),
            Line::from(vec![
                Span::styled("[S]", Styles::action_key()),
                Span::styled(" - View full session", Styles::action_description()),
            ]),
            Line::from(vec![
                Span::styled("[F]", Styles::action_key()),
                Span::styled(" - Copy file path", Styles::action_description()),
            ]),
            Line::from(vec![
                Span::styled("[I]", Styles::action_key()),
                Span::styled(" - Copy session ID", Styles::action_description()),
            ]),
            Line::from(vec![
                Span::styled("[P]", Styles::action_key()),
                Span::styled(" - Copy project path", Styles::action_description()),
            ]),
            Line::from(vec![
                Span::styled("[M]", Styles::action_key()),
                Span::styled(" - Copy message text", Styles::action_description()),
            ]),
            Line::from(vec![
                Span::styled("[R]", Styles::action_key()),
                Span::styled(" - Copy raw JSON", Styles::action_description()),
            ]),
            Line::from(vec![
                Span::styled("[Esc]", Styles::action_key()),
                Span::styled(" - Back to search", Styles::action_description()),
            ]),
            Line::from(vec![
                Span::styled("[Alt+←/→]", Styles::action_key()),
                Span::styled(" - Navigate history", Styles::action_description()),
            ]),
            Line::from(vec![
                Span::styled("[↑/↓]", Styles::action_key()),
                Span::styled(" - Scroll message", Styles::action_description()),
            ]),
        ];

        let actions_widget =
            Paragraph::new(actions).block(Block::default().borders(Borders::ALL).title("Actions"));
        f.render_widget(actions_widget, chunks[2]);

        // Show message if any
        if let Some(ref msg) = self.message {
            let style = if msg.starts_with('✓') {
                Styles::success()
            } else if msg.starts_with('⚠') {
                Styles::warning()
            } else {
                Styles::normal().add_modifier(Modifier::BOLD)
            };

            let message_widget = Paragraph::new(msg.clone())
                .style(style)
                .alignment(ratatui::layout::Alignment::Center);
            f.render_widget(message_widget, chunks[3]);
        }
    }
}

impl Component for ResultDetail {
    fn render(&mut self, f: &mut Frame, area: Rect) {
        let Some(_result) = &self.result else {
            return;
        };

        let layout = ViewLayout::new("Result Detail".to_string()).with_status_bar(false); // We'll handle status manually for now

        layout.render(f, area, |f, content_area| {
            self.render_content(f, content_area);
        });
    }

    fn handle_key(&mut self, key: KeyEvent) -> Option<Message> {
        match key.code {
            KeyCode::Up => {
                if self.scroll_offset > 0 {
                    self.scroll_offset -= 1;
                }
                None
            }
<<<<<<< HEAD
            KeyCode::Down => {
                self.scroll_offset += 1;
=======
            KeyCode::Down | KeyCode::Char('j') => {
                // Only scroll if there's content to scroll
                if let Some(result) = &self.result {
                    if !result.text.is_empty() {
                        self.scroll_offset += 1;
                    }
                }
>>>>>>> 9082c729
                None
            }
            KeyCode::PageUp => {
                self.scroll_offset = self.scroll_offset.saturating_sub(10);
                None
            }
            KeyCode::PageDown => {
                // Only scroll if there's content to scroll
                if let Some(result) = &self.result {
                    if !result.text.is_empty() {
                        self.scroll_offset += 10;
                    }
                }
                None
            }
            KeyCode::Char('s') if key.modifiers == KeyModifiers::CONTROL => {
                Some(Message::EnterSessionViewer) // Ctrl+S
            }
            KeyCode::Char('f') | KeyCode::Char('F') => self
                .result
                .as_ref()
                .map(|result| Message::CopyToClipboard(CopyContent::FilePath(result.file.clone()))),
            KeyCode::Char('i') | KeyCode::Char('I') => self.result.as_ref().map(|result| {
                Message::CopyToClipboard(CopyContent::SessionId(result.session_id.clone()))
            }),
            KeyCode::Char('p') | KeyCode::Char('P') => self.result.as_ref().map(|result| {
                Message::CopyToClipboard(CopyContent::ProjectPath(result.project_path.clone()))
            }),
            KeyCode::Char('m') | KeyCode::Char('M') => self.result.as_ref().map(|result| {
                Message::CopyToClipboard(CopyContent::MessageContent(result.text.clone()))
            }),
            KeyCode::Char('r') | KeyCode::Char('R') => {
                if let Some(result) = &self.result {
                    if let Some(raw_json) = &result.raw_json {
                        Some(Message::CopyToClipboard(CopyContent::JsonData(
                            raw_json.clone(),
                        )))
                    } else {
                        let formatted = format!(
                            "File: {}\nUUID: {}\nTimestamp: {}\nSession ID: {}\nRole: {}\nText: {}\nProject: {}",
                            result.file,
                            result.uuid,
                            result.timestamp,
                            result.session_id,
                            result.role,
                            result.text,
                            result.project_path
                        );
                        Some(Message::CopyToClipboard(CopyContent::FullResultDetails(
                            formatted,
                        )))
                    }
                } else {
                    None
                }
            }
            KeyCode::Char('c') | KeyCode::Char('C') => self.result.as_ref().map(|result| {
                Message::CopyToClipboard(CopyContent::MessageContent(result.text.clone()))
            }),
            KeyCode::Esc => Some(Message::ExitToSearch),
            _ => None,
        }
    }
}<|MERGE_RESOLUTION|>--- conflicted
+++ resolved
@@ -155,11 +155,7 @@
         let total_lines = message_lines.len();
         let message_widget = Paragraph::new(display_lines)
             .block(Block::default().borders(Borders::ALL).title(format!(
-<<<<<<< HEAD
-                "Result Detail (↑/↓ to scroll, line {}/{})",
-                self.scroll_offset + 1,
-=======
-                "Message (↑/↓ or j/k to scroll, line {}-{} of {})",
+                "Message (↑/↓ to scroll, line {}-{} of {})",
                 if total_lines > 0 {
                     self.scroll_offset + 1
                 } else {
@@ -170,7 +166,6 @@
                 } else {
                     0
                 },
->>>>>>> 9082c729
                 total_lines
             )))
             .wrap(Wrap { trim: true });
@@ -260,18 +255,13 @@
                 }
                 None
             }
-<<<<<<< HEAD
             KeyCode::Down => {
-                self.scroll_offset += 1;
-=======
-            KeyCode::Down | KeyCode::Char('j') => {
                 // Only scroll if there's content to scroll
                 if let Some(result) = &self.result {
                     if !result.text.is_empty() {
                         self.scroll_offset += 1;
                     }
                 }
->>>>>>> 9082c729
                 None
             }
             KeyCode::PageUp => {
