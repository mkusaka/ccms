use crate::interactive_ratatui::ui::components::{
    Component, is_exit_prompt,
    view_layout::{Styles, ViewLayout},
};
use crate::interactive_ratatui::ui::events::{CopyContent, Message};
use crate::query::condition::SearchResult;
use crossterm::event::{KeyCode, KeyEvent, KeyModifiers};
use ratatui::{
    Frame,
    layout::{Constraint, Direction, Layout, Rect},
    style::{Color, Modifier, Style},
    text::{Line, Span},
    widgets::{Block, Borders, Paragraph, Wrap},
};

#[derive(Default)]
pub struct ResultDetail {
    pub(super) result: Option<SearchResult>,
    pub(super) scroll_offset: usize,
    pub(super) message: Option<String>,
}

impl ResultDetail {
    pub fn new() -> Self {
        Self {
            result: None,
            scroll_offset: 0,
            message: None,
        }
    }

    pub fn set_result(&mut self, result: SearchResult) {
        self.result = Some(result);
        self.scroll_offset = 0;
    }

    pub fn clear(&mut self) {
        self.result = None;
        self.scroll_offset = 0;
    }

    pub fn set_message(&mut self, message: Option<String>) {
        self.message = message;
    }

    fn render_content(&mut self, f: &mut Frame, area: Rect) {
        let Some(result) = &self.result else {
            return;
        };

<<<<<<< HEAD
        // Split the main area into header, message, status/message, and shortcuts
        let chunks = Layout::default()
            .direction(Direction::Vertical)
            .constraints([
                Constraint::Length(8), // Header (fixed)
                Constraint::Min(5),    // Message content (scrollable)
                Constraint::Length(1), // Status/Message (fixed)
                Constraint::Length(2), // Shortcuts (fixed)
            ])
            .split(area);
=======
        // Check if message is exit prompt
        let is_exit = is_exit_prompt(&self.message);
        let non_exit_message = if is_exit { None } else { self.message.clone() };

        // Split the main area into header, message, actions, and optionally exit prompt
        let chunks = if is_exit {
            Layout::default()
                .direction(Direction::Vertical)
                .constraints([
                    Constraint::Length(8),  // Header (fixed)
                    Constraint::Min(5),     // Message content (scrollable)
                    Constraint::Length(10), // Actions (fixed)
                    Constraint::Length(1),  // Exit prompt at bottom
                ])
                .split(area)
        } else if non_exit_message.is_some() {
            Layout::default()
                .direction(Direction::Vertical)
                .constraints([
                    Constraint::Length(8),  // Header (fixed)
                    Constraint::Min(5),     // Message content (scrollable)
                    Constraint::Length(10), // Actions (fixed)
                    Constraint::Length(2),  // Status/Message (fixed)
                ])
                .split(area)
        } else {
            Layout::default()
                .direction(Direction::Vertical)
                .constraints([
                    Constraint::Length(8),  // Header (fixed)
                    Constraint::Min(5),     // Message content (scrollable)
                    Constraint::Length(10), // Actions (fixed)
                ])
                .split(area)
        };
>>>>>>> a2e04b84

        // Format timestamp
        let timestamp = if let Ok(dt) = chrono::DateTime::parse_from_rfc3339(&result.timestamp) {
            dt.format("%Y-%m-%d %H:%M:%S %Z").to_string()
        } else {
            result.timestamp.clone()
        };

        // Render header information (fixed)
        let header_lines = vec![
            Line::from(vec![
                Span::styled("Role: ", Styles::label()),
                Span::raw(&result.role),
            ]),
            Line::from(vec![
                Span::styled("Time: ", Styles::label()),
                Span::raw(&timestamp),
            ]),
            Line::from(vec![
                Span::styled("File: ", Styles::label()),
                Span::raw(&result.file),
            ]),
            Line::from(vec![
                Span::styled("Project: ", Styles::label()),
                Span::raw(&result.project_path),
            ]),
            Line::from(vec![
                Span::styled("UUID: ", Styles::label()),
                Span::raw(&result.uuid),
            ]),
            Line::from(vec![
                Span::styled("Session: ", Styles::label()),
                Span::raw(&result.session_id),
            ]),
        ];

        let header = Paragraph::new(header_lines)
            .block(Block::default().borders(Borders::ALL).title("Details"));
        f.render_widget(header, chunks[0]);

        // Process message content for the scrollable area
        let mut message_lines = Vec::new();

        // Calculate visible area for wrapping
        let inner_area = Block::default().borders(Borders::ALL).inner(chunks[1]);
        let visible_height = inner_area.height as usize;
        let available_width = inner_area.width as usize;

        // Wrap message text to fit width
        for line in result.text.lines() {
            if line.is_empty() {
                message_lines.push(Line::from(""));
            } else {
                // Wrap long lines
                let mut remaining = line;
                while !remaining.is_empty() {
                    let mut end_idx = remaining.len().min(available_width);

                    // Find safe break point at character boundary
                    while end_idx > 0 && !remaining.is_char_boundary(end_idx) {
                        end_idx -= 1;
                    }

                    // If we're not at the end, try to break at a word boundary
                    if end_idx < remaining.len() && end_idx > 0 {
                        if let Some(space_pos) = remaining[..end_idx].rfind(' ') {
                            if space_pos > available_width / 2 {
                                end_idx = space_pos + 1; // Include the space
                            }
                        }
                    }

                    message_lines.push(Line::from(&remaining[..end_idx]));
                    remaining = &remaining[end_idx..];
                }
            }
        }

        // Calculate the maximum scroll offset
        let max_scroll = message_lines.len().saturating_sub(visible_height);

        // Ensure scroll offset doesn't exceed bounds
        if self.scroll_offset > max_scroll {
            self.scroll_offset = max_scroll;
        }

        // Apply scroll offset to message lines only
        let display_lines: Vec<Line> = message_lines
            .iter()
            .skip(self.scroll_offset)
            .take(visible_height)
            .cloned()
            .collect();

        let total_lines = message_lines.len();
        let message_widget = Paragraph::new(display_lines)
            .block(Block::default().borders(Borders::ALL).title(format!(
                "Message (↑/↓ to scroll, line {}-{} of {})",
                if total_lines > 0 {
                    self.scroll_offset + 1
                } else {
                    0
                },
                if total_lines > 0 {
                    (self.scroll_offset + visible_height).min(total_lines)
                } else {
                    0
                },
                total_lines
            )))
            .wrap(Wrap { trim: true });
        f.render_widget(message_widget, chunks[1]);
<<<<<<< HEAD
        // Show message if any
        if let Some(ref msg) = self.message {
=======

        // Actions
        let actions = vec![
            Line::from(vec![Span::styled("Actions:", Styles::title())]),
            Line::from(vec![
                Span::styled("[S]", Styles::action_key()),
                Span::styled(" - View full session", Styles::action_description()),
            ]),
            Line::from(vec![
                Span::styled("[F]", Styles::action_key()),
                Span::styled(" - Copy file path", Styles::action_description()),
            ]),
            Line::from(vec![
                Span::styled("[I]", Styles::action_key()),
                Span::styled(" - Copy session ID", Styles::action_description()),
            ]),
            Line::from(vec![
                Span::styled("[P]", Styles::action_key()),
                Span::styled(" - Copy project path", Styles::action_description()),
            ]),
            Line::from(vec![
                Span::styled("[M]", Styles::action_key()),
                Span::styled(" - Copy message text", Styles::action_description()),
            ]),
            Line::from(vec![
                Span::styled("[R]", Styles::action_key()),
                Span::styled(" - Copy raw JSON", Styles::action_description()),
            ]),
            Line::from(vec![
                Span::styled("[Esc]", Styles::action_key()),
                Span::styled(" - Back to search", Styles::action_description()),
            ]),
            Line::from(vec![
                Span::styled("[Alt+←/→]", Styles::action_key()),
                Span::styled(" - Navigate history", Styles::action_description()),
            ]),
            Line::from(vec![
                Span::styled("[↑/↓]", Styles::action_key()),
                Span::styled(" - Scroll message", Styles::action_description()),
            ]),
        ];

        let actions_widget =
            Paragraph::new(actions).block(Block::default().borders(Borders::ALL).title("Actions"));
        f.render_widget(actions_widget, chunks[2]);

        // Show non-exit message if any
        if let Some(ref msg) = non_exit_message {
>>>>>>> a2e04b84
            let style = if msg.starts_with('✓') {
                Styles::success()
            } else if msg.starts_with('⚠') {
                Styles::warning()
            } else {
                Styles::normal().add_modifier(Modifier::BOLD)
            };

            let message_widget = Paragraph::new(msg.clone())
                .style(style)
                .alignment(ratatui::layout::Alignment::Center);
            f.render_widget(message_widget, chunks[2]);
        }

<<<<<<< HEAD
        // Render shortcuts bar (similar to Session Viewer style)
        let shortcuts_text = "↑/↓ or j/k: Scroll | Ctrl+S: View full session | F: Copy file path | I: Copy session ID | P: Copy project path | M: Copy message text | R: Copy raw JSON | Alt+←/→: Navigate history | Esc: Back";
        let shortcuts_bar = Paragraph::new(shortcuts_text)
            .style(Style::default().fg(Color::DarkGray))
            .alignment(ratatui::layout::Alignment::Center)
            .wrap(Wrap { trim: true });
        f.render_widget(shortcuts_bar, chunks[3]);
=======
        // Render exit prompt at the very bottom if needed
        if is_exit {
            let exit_idx = if non_exit_message.is_some() { 4 } else { 3 };
            let exit_prompt = Paragraph::new("Press Ctrl+C again to exit")
                .style(
                    Style::default()
                        .fg(Color::Yellow)
                        .add_modifier(Modifier::BOLD),
                )
                .alignment(ratatui::layout::Alignment::Center);
            f.render_widget(exit_prompt, chunks[exit_idx]);
        }
>>>>>>> a2e04b84
    }
}

impl Component for ResultDetail {
    fn render(&mut self, f: &mut Frame, area: Rect) {
        let Some(_result) = &self.result else {
            return;
        };

        let layout = ViewLayout::new("Result Detail".to_string()).with_status_bar(false); // We'll handle status manually for now

        layout.render(f, area, |f, content_area| {
            self.render_content(f, content_area);
        });
    }

    fn handle_key(&mut self, key: KeyEvent) -> Option<Message> {
        match key.code {
            KeyCode::Up => {
                if self.scroll_offset > 0 {
                    self.scroll_offset -= 1;
                }
                None
            }
            KeyCode::Down => {
                // Only scroll if there's content to scroll
                if let Some(result) = &self.result {
                    if !result.text.is_empty() {
                        self.scroll_offset += 1;
                    }
                }
                None
            }
            KeyCode::PageUp => {
                self.scroll_offset = self.scroll_offset.saturating_sub(10);
                None
            }
            KeyCode::PageDown => {
                // Only scroll if there's content to scroll
                if let Some(result) = &self.result {
                    if !result.text.is_empty() {
                        self.scroll_offset += 10;
                    }
                }
                None
            }
            KeyCode::Char('s') if key.modifiers == KeyModifiers::CONTROL => {
                Some(Message::EnterSessionViewer) // Ctrl+S
            }
            KeyCode::Char('f') | KeyCode::Char('F') => self
                .result
                .as_ref()
                .map(|result| Message::CopyToClipboard(CopyContent::FilePath(result.file.clone()))),
            KeyCode::Char('i') | KeyCode::Char('I') => self.result.as_ref().map(|result| {
                Message::CopyToClipboard(CopyContent::SessionId(result.session_id.clone()))
            }),
            KeyCode::Char('p') | KeyCode::Char('P') => self.result.as_ref().map(|result| {
                Message::CopyToClipboard(CopyContent::ProjectPath(result.project_path.clone()))
            }),
            KeyCode::Char('m') | KeyCode::Char('M') => self.result.as_ref().map(|result| {
                Message::CopyToClipboard(CopyContent::MessageContent(result.text.clone()))
            }),
            KeyCode::Char('r') | KeyCode::Char('R') => {
                if let Some(result) = &self.result {
                    if let Some(raw_json) = &result.raw_json {
                        Some(Message::CopyToClipboard(CopyContent::JsonData(
                            raw_json.clone(),
                        )))
                    } else {
                        let formatted = format!(
                            "File: {}\nUUID: {}\nTimestamp: {}\nSession ID: {}\nRole: {}\nText: {}\nProject: {}",
                            result.file,
                            result.uuid,
                            result.timestamp,
                            result.session_id,
                            result.role,
                            result.text,
                            result.project_path
                        );
                        Some(Message::CopyToClipboard(CopyContent::FullResultDetails(
                            formatted,
                        )))
                    }
                } else {
                    None
                }
            }
            KeyCode::Char('c') | KeyCode::Char('C') => self.result.as_ref().map(|result| {
                Message::CopyToClipboard(CopyContent::MessageContent(result.text.clone()))
            }),
            KeyCode::Esc => Some(Message::ExitToSearch),
            _ => None,
        }
    }
}<|MERGE_RESOLUTION|>--- conflicted
+++ resolved
@@ -48,54 +48,31 @@
             return;
         };
 
-<<<<<<< HEAD
-        // Split the main area into header, message, status/message, and shortcuts
-        let chunks = Layout::default()
-            .direction(Direction::Vertical)
-            .constraints([
-                Constraint::Length(8), // Header (fixed)
-                Constraint::Min(5),    // Message content (scrollable)
-                Constraint::Length(1), // Status/Message (fixed)
-                Constraint::Length(2), // Shortcuts (fixed)
-            ])
-            .split(area);
-=======
         // Check if message is exit prompt
         let is_exit = is_exit_prompt(&self.message);
         let non_exit_message = if is_exit { None } else { self.message.clone() };
 
-        // Split the main area into header, message, actions, and optionally exit prompt
-        let chunks = if is_exit {
+        // Split the main area into header, message, shortcuts, and optionally status/exit prompt
+        let chunks = if is_exit || non_exit_message.is_some() {
             Layout::default()
                 .direction(Direction::Vertical)
                 .constraints([
-                    Constraint::Length(8),  // Header (fixed)
-                    Constraint::Min(5),     // Message content (scrollable)
-                    Constraint::Length(10), // Actions (fixed)
-                    Constraint::Length(1),  // Exit prompt at bottom
-                ])
-                .split(area)
-        } else if non_exit_message.is_some() {
-            Layout::default()
-                .direction(Direction::Vertical)
-                .constraints([
-                    Constraint::Length(8),  // Header (fixed)
-                    Constraint::Min(5),     // Message content (scrollable)
-                    Constraint::Length(10), // Actions (fixed)
-                    Constraint::Length(2),  // Status/Message (fixed)
+                    Constraint::Length(8), // Header (fixed)
+                    Constraint::Min(5),    // Message content (scrollable)
+                    Constraint::Length(2), // Shortcuts (fixed)
+                    Constraint::Length(1), // Status/Exit prompt at bottom
                 ])
                 .split(area)
         } else {
             Layout::default()
                 .direction(Direction::Vertical)
                 .constraints([
-                    Constraint::Length(8),  // Header (fixed)
-                    Constraint::Min(5),     // Message content (scrollable)
-                    Constraint::Length(10), // Actions (fixed)
+                    Constraint::Length(8), // Header (fixed)
+                    Constraint::Min(5),    // Message content (scrollable)
+                    Constraint::Length(2), // Shortcuts (fixed)
                 ])
                 .split(area)
         };
->>>>>>> a2e04b84
 
         // Format timestamp
         let timestamp = if let Ok(dt) = chrono::DateTime::parse_from_rfc3339(&result.timestamp) {
@@ -208,59 +185,17 @@
             )))
             .wrap(Wrap { trim: true });
         f.render_widget(message_widget, chunks[1]);
-<<<<<<< HEAD
-        // Show message if any
-        if let Some(ref msg) = self.message {
-=======
-
-        // Actions
-        let actions = vec![
-            Line::from(vec![Span::styled("Actions:", Styles::title())]),
-            Line::from(vec![
-                Span::styled("[S]", Styles::action_key()),
-                Span::styled(" - View full session", Styles::action_description()),
-            ]),
-            Line::from(vec![
-                Span::styled("[F]", Styles::action_key()),
-                Span::styled(" - Copy file path", Styles::action_description()),
-            ]),
-            Line::from(vec![
-                Span::styled("[I]", Styles::action_key()),
-                Span::styled(" - Copy session ID", Styles::action_description()),
-            ]),
-            Line::from(vec![
-                Span::styled("[P]", Styles::action_key()),
-                Span::styled(" - Copy project path", Styles::action_description()),
-            ]),
-            Line::from(vec![
-                Span::styled("[M]", Styles::action_key()),
-                Span::styled(" - Copy message text", Styles::action_description()),
-            ]),
-            Line::from(vec![
-                Span::styled("[R]", Styles::action_key()),
-                Span::styled(" - Copy raw JSON", Styles::action_description()),
-            ]),
-            Line::from(vec![
-                Span::styled("[Esc]", Styles::action_key()),
-                Span::styled(" - Back to search", Styles::action_description()),
-            ]),
-            Line::from(vec![
-                Span::styled("[Alt+←/→]", Styles::action_key()),
-                Span::styled(" - Navigate history", Styles::action_description()),
-            ]),
-            Line::from(vec![
-                Span::styled("[↑/↓]", Styles::action_key()),
-                Span::styled(" - Scroll message", Styles::action_description()),
-            ]),
-        ];
-
-        let actions_widget =
-            Paragraph::new(actions).block(Block::default().borders(Borders::ALL).title("Actions"));
-        f.render_widget(actions_widget, chunks[2]);
+
+        // Render shortcuts bar (similar to Session Viewer style)
+        let shortcuts_text = "↑/↓ or j/k: Scroll | Ctrl+S: View full session | F: Copy file path | I: Copy session ID | P: Copy project path | M: Copy message text | R: Copy raw JSON | Alt+←/→: Navigate history | Esc: Back";
+        let shortcuts_bar = Paragraph::new(shortcuts_text)
+            .style(Style::default().fg(Color::DarkGray))
+            .alignment(ratatui::layout::Alignment::Center)
+            .wrap(Wrap { trim: true });
+        f.render_widget(shortcuts_bar, chunks[2]);
 
         // Show non-exit message if any
         if let Some(ref msg) = non_exit_message {
->>>>>>> a2e04b84
             let style = if msg.starts_with('✓') {
                 Styles::success()
             } else if msg.starts_with('⚠') {
@@ -272,21 +207,11 @@
             let message_widget = Paragraph::new(msg.clone())
                 .style(style)
                 .alignment(ratatui::layout::Alignment::Center);
-            f.render_widget(message_widget, chunks[2]);
-        }
-
-<<<<<<< HEAD
-        // Render shortcuts bar (similar to Session Viewer style)
-        let shortcuts_text = "↑/↓ or j/k: Scroll | Ctrl+S: View full session | F: Copy file path | I: Copy session ID | P: Copy project path | M: Copy message text | R: Copy raw JSON | Alt+←/→: Navigate history | Esc: Back";
-        let shortcuts_bar = Paragraph::new(shortcuts_text)
-            .style(Style::default().fg(Color::DarkGray))
-            .alignment(ratatui::layout::Alignment::Center)
-            .wrap(Wrap { trim: true });
-        f.render_widget(shortcuts_bar, chunks[3]);
-=======
+            f.render_widget(message_widget, chunks[3]);
+        }
+
         // Render exit prompt at the very bottom if needed
         if is_exit {
-            let exit_idx = if non_exit_message.is_some() { 4 } else { 3 };
             let exit_prompt = Paragraph::new("Press Ctrl+C again to exit")
                 .style(
                     Style::default()
@@ -294,9 +219,8 @@
                         .add_modifier(Modifier::BOLD),
                 )
                 .alignment(ratatui::layout::Alignment::Center);
-            f.render_widget(exit_prompt, chunks[exit_idx]);
-        }
->>>>>>> a2e04b84
+            f.render_widget(exit_prompt, chunks[3]);
+        }
     }
 }
 
