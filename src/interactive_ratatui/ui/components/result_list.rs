use crate::interactive_ratatui::constants::*;
use crate::interactive_ratatui::ui::components::{
    Component, list_viewer::ListViewer, view_layout::Styles,
};
use crate::interactive_ratatui::ui::events::Message;
use crate::query::condition::SearchResult;
use crossterm::event::{KeyCode, KeyEvent, KeyModifiers};
use ratatui::{
    Frame,
    layout::{Constraint, Direction, Layout, Rect},
    text::{Line, Span},
    widgets::{Block, Borders, Paragraph, Wrap},
};

#[derive(Default)]
pub struct ResultList {
    list_viewer: ListViewer<SearchResult>,
    preview_enabled: bool,
    show_status_bar: bool,
}

impl ResultList {
    pub fn new() -> Self {
        Self {
            list_viewer: ListViewer::new("Results".to_string(), "No results found".to_string()),
            preview_enabled: false,
            show_status_bar: true,
        }
    }

    pub fn with_status_bar(mut self, show: bool) -> Self {
        self.show_status_bar = show;
        self
    }

    pub fn set_results(&mut self, results: Vec<SearchResult>) {
        self.list_viewer.set_items(results);
    }

    pub fn set_preview_enabled(&mut self, enabled: bool) {
        self.preview_enabled = enabled;
    }

    pub fn set_selected_index(&mut self, index: usize) {
        // Use set_filtered_position since we're dealing with filtered indices
        self.list_viewer.set_filtered_position(index);
    }

    pub fn selected_result(&self) -> Option<&SearchResult> {
        self.list_viewer.get_selected_item()
    }

    pub fn update_results(&mut self, results: Vec<SearchResult>, selected_index: usize) {
        self.list_viewer.set_items(results);
        self.list_viewer.set_selected_index(selected_index);
    }

    pub fn set_truncation_enabled(&mut self, enabled: bool) {
        self.list_viewer.set_truncation_enabled(enabled);
    }

    pub fn update_selection(&mut self, index: usize) {
        // Use set_filtered_position since we're dealing with filtered indices
        self.list_viewer.set_filtered_position(index);
    }

    pub fn get_selected_index(&self) -> usize {
        self.list_viewer.selected_index
    }

    pub fn get_scroll_offset(&self) -> usize {
        self.list_viewer.scroll_offset
    }

    pub fn items_count(&self) -> usize {
        self.list_viewer.items_count()
    }
}

impl Component for ResultList {
    fn render(&mut self, f: &mut Frame, area: Rect) {
<<<<<<< HEAD
        // Split area into title, content (list), and optionally status
        let constraints = if self.show_status_bar {
            vec![
                Constraint::Length(RESULT_LIST_TITLE_HEIGHT),  // Title
                Constraint::Min(0),                            // Content (list)
                Constraint::Length(RESULT_LIST_STATUS_HEIGHT), // Status
            ]
        } else {
            vec![
                Constraint::Length(RESULT_LIST_TITLE_HEIGHT), // Title
                Constraint::Min(0),                           // Content (list)
            ]
        };

        let chunks = Layout::default()
            .direction(Direction::Vertical)
            .constraints(constraints)
=======
        // Calculate the actual height needed for the status bar
        let status_text = "Tab: Filter | ↑/↓ or Ctrl+P/N: Navigate | Enter: View details | Ctrl+S: View full session | Ctrl+T: Toggle preview | Esc: Exit | ?: Help";
        let status_paragraph = Paragraph::new(status_text).wrap(Wrap { trim: true });
        let status_height = (status_paragraph.line_count(area.width) as u16).clamp(1, 3);

        // Split area into title, content (list), and status
        let chunks = Layout::default()
            .direction(Direction::Vertical)
            .constraints([
                Constraint::Length(RESULT_LIST_TITLE_HEIGHT), // Title
                Constraint::Min(0),                           // Content (list)
                Constraint::Length(status_height),            // Status (dynamic height)
            ])
>>>>>>> e07863de
            .split(area);

        // Render title
        let title_lines = vec![Line::from(vec![Span::styled(
            "Search Results",
            Styles::title(),
        )])];
        let title = Paragraph::new(title_lines).block(Block::default().borders(Borders::BOTTOM));
        f.render_widget(title, chunks[0]);

        // Render list
        self.list_viewer.render(f, chunks[1]);

<<<<<<< HEAD
        // Render status bar only if enabled
        if self.show_status_bar {
            let status_text = "Tab: Filter | ↑/↓ or Ctrl+P/N: Navigate | Enter: View details | Ctrl+S: View full session | Ctrl+T: Toggle preview | Esc: Exit | ?: Help";
            let status_bar = Paragraph::new(status_text)
                .style(Styles::dimmed())
                .alignment(ratatui::layout::Alignment::Center)
                .wrap(Wrap { trim: true });
            f.render_widget(status_bar, chunks[2]);
        }
=======
        // Render status bar (updated to include Ctrl+S and Tab: Filter)
        let status_text = "Shift+Tab: Switch tabs | Tab: Filter | ↑/↓ or Ctrl+P/N: Navigate | Enter: View details | Ctrl+S: View full session | Ctrl+T: Toggle preview | Esc: Exit | ?: Help";
        let status_bar = Paragraph::new(status_text)
            .style(Styles::dimmed())
            .alignment(ratatui::layout::Alignment::Center)
            .wrap(Wrap { trim: true });
        f.render_widget(status_bar, chunks[2]);
>>>>>>> e07863de
    }

    fn handle_key(&mut self, key: KeyEvent) -> Option<Message> {
        match key.code {
            KeyCode::Up => {
                if self.list_viewer.move_up() {
                    Some(Message::SelectResult(self.list_viewer.selected_index()))
                } else {
                    None
                }
            }
            KeyCode::Down => {
                if self.list_viewer.move_down() {
                    Some(Message::SelectResult(self.list_viewer.selected_index()))
                } else {
                    None
                }
            }
            KeyCode::Char('p') if key.modifiers == KeyModifiers::CONTROL => {
                if self.list_viewer.move_up() {
                    Some(Message::SelectResult(self.list_viewer.selected_index()))
                } else {
                    None
                }
            }
            KeyCode::Char('n') if key.modifiers == KeyModifiers::CONTROL => {
                if self.list_viewer.move_down() {
                    Some(Message::SelectResult(self.list_viewer.selected_index()))
                } else {
                    None
                }
            }
            KeyCode::PageUp => {
                if self.list_viewer.page_up() {
                    Some(Message::SelectResult(self.list_viewer.selected_index()))
                } else {
                    None
                }
            }
            KeyCode::PageDown => {
                if self.list_viewer.page_down() {
                    Some(Message::SelectResult(self.list_viewer.selected_index()))
                } else {
                    None
                }
            }
            KeyCode::Home => {
                if self.list_viewer.move_to_start() {
                    Some(Message::SelectResult(self.list_viewer.selected_index()))
                } else {
                    None
                }
            }
            KeyCode::End => {
                if self.list_viewer.move_to_end() {
                    Some(Message::SelectResult(self.list_viewer.selected_index()))
                } else {
                    None
                }
            }
            KeyCode::Char('u') if key.modifiers == KeyModifiers::CONTROL => {
                if self.list_viewer.half_page_up() {
                    Some(Message::SelectResult(self.list_viewer.selected_index()))
                } else {
                    None
                }
            }
            KeyCode::Char('d') if key.modifiers == KeyModifiers::CONTROL => {
                if self.list_viewer.half_page_down() {
                    Some(Message::SelectResult(self.list_viewer.selected_index()))
                } else {
                    None
                }
            }
            KeyCode::Enter => Some(Message::EnterMessageDetail),
            KeyCode::Char('s') if key.modifiers == KeyModifiers::CONTROL => {
                Some(Message::EnterSessionViewer) // Ctrl+S
            }
            KeyCode::Char('t') if key.modifiers == KeyModifiers::CONTROL => {
                Some(Message::TogglePreview) // Ctrl+T
            }
            KeyCode::Esc => {
                // If preview is enabled, close it. Otherwise, let the event bubble up
                if self.preview_enabled {
                    Some(Message::TogglePreview)
                } else {
                    None
                }
            }
            _ => None,
        }
    }
}<|MERGE_RESOLUTION|>--- conflicted
+++ resolved
@@ -79,13 +79,21 @@
 
 impl Component for ResultList {
     fn render(&mut self, f: &mut Frame, area: Rect) {
-<<<<<<< HEAD
+        // Calculate the actual height needed for the status bar
+        let status_text = "Shift+Tab: Switch tabs | Tab: Filter | ↑/↓ or Ctrl+P/N: Navigate | Enter: View details | Ctrl+S: View full session | Ctrl+T: Toggle preview | Esc: Exit | ?: Help";
+        let status_paragraph = Paragraph::new(status_text).wrap(Wrap { trim: true });
+        let status_height = if self.show_status_bar {
+            (status_paragraph.line_count(area.width) as u16).clamp(1, 3)
+        } else {
+            0
+        };
+
         // Split area into title, content (list), and optionally status
         let constraints = if self.show_status_bar {
             vec![
                 Constraint::Length(RESULT_LIST_TITLE_HEIGHT),  // Title
                 Constraint::Min(0),                            // Content (list)
-                Constraint::Length(RESULT_LIST_STATUS_HEIGHT), // Status
+                Constraint::Length(status_height),             // Status (dynamic height)
             ]
         } else {
             vec![
@@ -97,21 +105,6 @@
         let chunks = Layout::default()
             .direction(Direction::Vertical)
             .constraints(constraints)
-=======
-        // Calculate the actual height needed for the status bar
-        let status_text = "Tab: Filter | ↑/↓ or Ctrl+P/N: Navigate | Enter: View details | Ctrl+S: View full session | Ctrl+T: Toggle preview | Esc: Exit | ?: Help";
-        let status_paragraph = Paragraph::new(status_text).wrap(Wrap { trim: true });
-        let status_height = (status_paragraph.line_count(area.width) as u16).clamp(1, 3);
-
-        // Split area into title, content (list), and status
-        let chunks = Layout::default()
-            .direction(Direction::Vertical)
-            .constraints([
-                Constraint::Length(RESULT_LIST_TITLE_HEIGHT), // Title
-                Constraint::Min(0),                           // Content (list)
-                Constraint::Length(status_height),            // Status (dynamic height)
-            ])
->>>>>>> e07863de
             .split(area);
 
         // Render title
@@ -125,25 +118,15 @@
         // Render list
         self.list_viewer.render(f, chunks[1]);
 
-<<<<<<< HEAD
         // Render status bar only if enabled
         if self.show_status_bar {
-            let status_text = "Tab: Filter | ↑/↓ or Ctrl+P/N: Navigate | Enter: View details | Ctrl+S: View full session | Ctrl+T: Toggle preview | Esc: Exit | ?: Help";
+            let status_text = "Shift+Tab: Switch tabs | Tab: Filter | ↑/↓ or Ctrl+P/N: Navigate | Enter: View details | Ctrl+S: View full session | Ctrl+T: Toggle preview | Esc: Exit | ?: Help";
             let status_bar = Paragraph::new(status_text)
                 .style(Styles::dimmed())
                 .alignment(ratatui::layout::Alignment::Center)
                 .wrap(Wrap { trim: true });
             f.render_widget(status_bar, chunks[2]);
         }
-=======
-        // Render status bar (updated to include Ctrl+S and Tab: Filter)
-        let status_text = "Shift+Tab: Switch tabs | Tab: Filter | ↑/↓ or Ctrl+P/N: Navigate | Enter: View details | Ctrl+S: View full session | Ctrl+T: Toggle preview | Esc: Exit | ?: Help";
-        let status_bar = Paragraph::new(status_text)
-            .style(Styles::dimmed())
-            .alignment(ratatui::layout::Alignment::Center)
-            .wrap(Wrap { trim: true });
-        f.render_widget(status_bar, chunks[2]);
->>>>>>> e07863de
     }
 
     fn handle_key(&mut self, key: KeyEvent) -> Option<Message> {
