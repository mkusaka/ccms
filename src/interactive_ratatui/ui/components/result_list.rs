use crate::interactive_ratatui::ui::components::{
    Component, list_viewer::ListViewer, view_layout::ViewLayout,
};
use crate::interactive_ratatui::ui::events::Message;
use crate::query::condition::SearchResult;
use crossterm::event::{KeyCode, KeyEvent, KeyModifiers};
use ratatui::{Frame, layout::Rect};

#[derive(Default)]
pub struct ResultList {
    list_viewer: ListViewer<SearchResult>,
}

impl ResultList {
    pub fn new() -> Self {
        Self {
            list_viewer: ListViewer::new("Results".to_string(), "No results found".to_string()),
        }
    }

    pub fn set_results(&mut self, results: Vec<SearchResult>) {
        self.list_viewer.set_items(results);
    }

    pub fn set_selected_index(&mut self, index: usize) {
        self.list_viewer.set_selected_index(index);
    }

    pub fn selected_result(&self) -> Option<&SearchResult> {
        self.list_viewer.get_selected_item()
    }

    pub fn update_results(&mut self, results: Vec<SearchResult>, selected_index: usize) {
        self.list_viewer.set_items(results);
        self.list_viewer.set_selected_index(selected_index);
    }

    pub fn set_truncation_enabled(&mut self, enabled: bool) {
        self.list_viewer.set_truncation_enabled(enabled);
    }

    pub fn update_selection(&mut self, index: usize) {
        self.list_viewer.set_selected_index(index);
    }
}

impl Component for ResultList {
    fn render(&mut self, f: &mut Frame, area: Rect) {
<<<<<<< HEAD
        // Split area into title, content (list), and status
        let chunks = Layout::default()
            .direction(Direction::Vertical)
            .constraints([
                Constraint::Length(3), // Title
                Constraint::Min(0),    // Content (list)
                Constraint::Length(2), // Status
            ])
            .split(area);

        // Render title
        let title_lines = vec![
            Line::from(vec![Span::styled("Search Results", Styles::title())]),
            Line::from(vec![Span::raw(format!(
                "{} results found | Ctrl+T: Toggle truncation",
                self.list_viewer.filtered_count()
            ))]),
        ];
        let title = Paragraph::new(title_lines).block(Block::default().borders(Borders::BOTTOM));
        f.render_widget(title, chunks[0]);

        // Render list
        self.list_viewer.render(f, chunks[1]);

        // Render status bar (updated to include Ctrl+S)
        let status_text = "↑/↓ or j/k or Ctrl+P/N: Navigate | Enter: View details | Ctrl+S: View full session | Ctrl+T: Toggle truncation | Esc: Exit | ?: Help";
        let status_bar = Paragraph::new(status_text)
            .style(Styles::dimmed())
            .alignment(ratatui::layout::Alignment::Center)
            .wrap(Wrap { trim: true });
        f.render_widget(status_bar, chunks[2]);
=======
        let truncation_status = if self.list_viewer.is_truncation_enabled() {
            "Truncated"
        } else {
            "Full Text"
        };
        let layout = ViewLayout::new("Search Results".to_string())
            .with_subtitle(format!(
                "{} results found | Ctrl+T: Toggle truncation [{}]",
                self.list_viewer.filtered_count(),
                truncation_status
            ))
            .with_status_text(
                "Tab: Filter | ↑/↓ or Ctrl+P/N or Ctrl+U/D: Navigate | Enter: Detail | s: Session | Alt+←/→: History | ?: Help | Esc: Exit"
                    .to_string(),
            );

        layout.render(f, area, |f, content_area| {
            self.list_viewer.render(f, content_area);
        });
>>>>>>> 2c22f53e
    }

    fn handle_key(&mut self, key: KeyEvent) -> Option<Message> {
        match key.code {
            KeyCode::Up => {
                if self.list_viewer.move_up() {
                    Some(Message::SelectResult(self.list_viewer.selected_index()))
                } else {
                    None
                }
            }
            KeyCode::Down => {
                if self.list_viewer.move_down() {
                    Some(Message::SelectResult(self.list_viewer.selected_index()))
                } else {
                    None
                }
            }
            KeyCode::Char('p') if key.modifiers == KeyModifiers::CONTROL => {
                if self.list_viewer.move_up() {
                    Some(Message::SelectResult(self.list_viewer.selected_index()))
                } else {
                    None
                }
            }
            KeyCode::Char('n') if key.modifiers == KeyModifiers::CONTROL => {
                if self.list_viewer.move_down() {
                    Some(Message::SelectResult(self.list_viewer.selected_index()))
                } else {
                    None
                }
            }
            KeyCode::PageUp => {
                if self.list_viewer.page_up() {
                    Some(Message::SelectResult(self.list_viewer.selected_index()))
                } else {
                    None
                }
            }
            KeyCode::PageDown => {
                if self.list_viewer.page_down() {
                    Some(Message::SelectResult(self.list_viewer.selected_index()))
                } else {
                    None
                }
            }
            KeyCode::Home => {
                if self.list_viewer.move_to_start() {
                    Some(Message::SelectResult(self.list_viewer.selected_index()))
                } else {
                    None
                }
            }
            KeyCode::End => {
                if self.list_viewer.move_to_end() {
                    Some(Message::SelectResult(self.list_viewer.selected_index()))
                } else {
                    None
                }
            }
            KeyCode::Char('u') if key.modifiers == KeyModifiers::CONTROL => {
                if self.list_viewer.half_page_up() {
                    Some(Message::SelectResult(self.list_viewer.selected_index()))
                } else {
                    None
                }
            }
            KeyCode::Char('d') if key.modifiers == KeyModifiers::CONTROL => {
                if self.list_viewer.half_page_down() {
                    Some(Message::SelectResult(self.list_viewer.selected_index()))
                } else {
                    None
                }
            }
            KeyCode::Enter => Some(Message::EnterResultDetail),
            KeyCode::Char('s') if key.modifiers == KeyModifiers::CONTROL => {
                Some(Message::EnterSessionViewer) // Ctrl+S
            }
            _ => None,
        }
    }
}<|MERGE_RESOLUTION|>--- conflicted
+++ resolved
@@ -1,10 +1,15 @@
 use crate::interactive_ratatui::ui::components::{
-    Component, list_viewer::ListViewer, view_layout::ViewLayout,
+    Component, list_viewer::ListViewer, view_layout::Styles,
 };
 use crate::interactive_ratatui::ui::events::Message;
 use crate::query::condition::SearchResult;
 use crossterm::event::{KeyCode, KeyEvent, KeyModifiers};
-use ratatui::{Frame, layout::Rect};
+use ratatui::{
+    Frame,
+    layout::{Constraint, Direction, Layout, Rect},
+    text::{Line, Span},
+    widgets::{Block, Borders, Paragraph, Wrap},
+};
 
 #[derive(Default)]
 pub struct ResultList {
@@ -46,7 +51,6 @@
 
 impl Component for ResultList {
     fn render(&mut self, f: &mut Frame, area: Rect) {
-<<<<<<< HEAD
         // Split area into title, content (list), and status
         let chunks = Layout::default()
             .direction(Direction::Vertical)
@@ -72,45 +76,25 @@
         self.list_viewer.render(f, chunks[1]);
 
         // Render status bar (updated to include Ctrl+S)
-        let status_text = "↑/↓ or j/k or Ctrl+P/N: Navigate | Enter: View details | Ctrl+S: View full session | Ctrl+T: Toggle truncation | Esc: Exit | ?: Help";
+        let status_text =
+            "↑/↓ or j/k or Ctrl+P/N: Navigate | Enter: View details | Ctrl+S: View full session | Ctrl+T: Toggle truncation | Esc: Exit | ?: Help";
         let status_bar = Paragraph::new(status_text)
             .style(Styles::dimmed())
             .alignment(ratatui::layout::Alignment::Center)
             .wrap(Wrap { trim: true });
         f.render_widget(status_bar, chunks[2]);
-=======
-        let truncation_status = if self.list_viewer.is_truncation_enabled() {
-            "Truncated"
-        } else {
-            "Full Text"
-        };
-        let layout = ViewLayout::new("Search Results".to_string())
-            .with_subtitle(format!(
-                "{} results found | Ctrl+T: Toggle truncation [{}]",
-                self.list_viewer.filtered_count(),
-                truncation_status
-            ))
-            .with_status_text(
-                "Tab: Filter | ↑/↓ or Ctrl+P/N or Ctrl+U/D: Navigate | Enter: Detail | s: Session | Alt+←/→: History | ?: Help | Esc: Exit"
-                    .to_string(),
-            );
-
-        layout.render(f, area, |f, content_area| {
-            self.list_viewer.render(f, content_area);
-        });
->>>>>>> 2c22f53e
     }
 
     fn handle_key(&mut self, key: KeyEvent) -> Option<Message> {
         match key.code {
-            KeyCode::Up => {
+            KeyCode::Up | KeyCode::Char('k') => {
                 if self.list_viewer.move_up() {
                     Some(Message::SelectResult(self.list_viewer.selected_index()))
                 } else {
                     None
                 }
             }
-            KeyCode::Down => {
+            KeyCode::Down | KeyCode::Char('j') => {
                 if self.list_viewer.move_down() {
                     Some(Message::SelectResult(self.list_viewer.selected_index()))
                 } else {
@@ -159,20 +143,6 @@
                     None
                 }
             }
-            KeyCode::Char('u') if key.modifiers == KeyModifiers::CONTROL => {
-                if self.list_viewer.half_page_up() {
-                    Some(Message::SelectResult(self.list_viewer.selected_index()))
-                } else {
-                    None
-                }
-            }
-            KeyCode::Char('d') if key.modifiers == KeyModifiers::CONTROL => {
-                if self.list_viewer.half_page_down() {
-                    Some(Message::SelectResult(self.list_viewer.selected_index()))
-                } else {
-                    None
-                }
-            }
             KeyCode::Enter => Some(Message::EnterResultDetail),
             KeyCode::Char('s') if key.modifiers == KeyModifiers::CONTROL => {
                 Some(Message::EnterSessionViewer) // Ctrl+S
