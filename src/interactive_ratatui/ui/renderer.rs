use crate::interactive_ratatui::constants::*;
use crate::interactive_ratatui::domain::models::SearchTab;
use crate::interactive_ratatui::ui::app_state::{AppState, Mode};
use crate::interactive_ratatui::ui::components::{
    Component, help_dialog::HelpDialog, is_exit_prompt, message_detail::MessageDetail,
    message_preview::MessagePreview, result_list::ResultList, search_bar::SearchBar,
<<<<<<< HEAD
    session_viewer_unified::SessionViewerUnified,
=======
    session_list::SessionList, session_preview::SessionPreview, session_viewer::SessionViewer,
    tab_bar::TabBar,
>>>>>>> e07863de
};
use ratatui::{
    Frame,
    layout::{Constraint, Direction, Layout, Rect},
    style::{Color, Modifier, Style},
    widgets::Paragraph,
};

#[derive(Default)]
pub struct Renderer {
    search_bar: SearchBar,
    result_list: ResultList,
    message_detail: MessageDetail,
    message_preview: MessagePreview,
<<<<<<< HEAD
    session_viewer: SessionViewerUnified,
=======
    session_viewer: SessionViewer,
    session_list: SessionList,
    session_preview: SessionPreview,
    tab_bar: TabBar,
>>>>>>> e07863de
    help_dialog: HelpDialog,
}

impl Renderer {
    pub fn new() -> Self {
        Self {
            search_bar: SearchBar::new(),
            result_list: ResultList::new(),
            message_detail: MessageDetail::new(),
            message_preview: MessagePreview::new(),
<<<<<<< HEAD
            session_viewer: SessionViewerUnified::new(),
=======
            session_viewer: SessionViewer::new(),
            session_list: SessionList::new(),
            session_preview: SessionPreview::new(),
            tab_bar: TabBar::new(),
>>>>>>> e07863de
            help_dialog: HelpDialog::new(),
        }
    }

    pub fn render(&mut self, f: &mut Frame, state: &AppState) {
        let _ = crate::interactive_ratatui::debug::write_debug_log(&format!(
            "Renderer::render called with mode: {:?}",
            state.mode
        ));
        match state.mode {
            Mode::Search => self.render_search_mode(f, state),
            Mode::MessageDetail => self.render_detail_mode(f, state),
            Mode::SessionViewer => self.render_session_mode(f, state),
            Mode::Help => self.render_help_mode(f, state),
        }
    }

    fn render_search_mode(&mut self, f: &mut Frame, state: &AppState) {
        // Check if we need to display exit prompt at bottom
        let show_exit_prompt = is_exit_prompt(&state.ui.message);

        let chunks = if show_exit_prompt {
            Layout::default()
                .direction(Direction::Vertical)
                .constraints([
                    Constraint::Length(3),                  // Tab bar (with borders)
                    Constraint::Length(SEARCH_BAR_HEIGHT),  // Search bar
                    Constraint::Min(0),                     // Results
                    Constraint::Length(EXIT_PROMPT_HEIGHT), // Exit prompt
                ])
                .split(f.area())
        } else {
            Layout::default()
                .direction(Direction::Vertical)
                .constraints([
                    Constraint::Length(3),                 // Tab bar (with borders)
                    Constraint::Length(SEARCH_BAR_HEIGHT), // Search bar
                    Constraint::Min(0),                    // Results
                ])
                .split(f.area())
        };

        // Update and render tab bar
        self.tab_bar.set_current_tab(state.search.current_tab);
        self.tab_bar.render(f, chunks[0]);

        // Update search bar state
        self.search_bar.set_query(state.search.query.clone());
        self.search_bar.set_searching(state.search.is_searching);
        // Don't pass exit prompt to search bar
        if show_exit_prompt {
            self.search_bar.set_message(None);
        } else {
            self.search_bar.set_message(state.ui.message.clone());
        }
        self.search_bar
            .set_role_filter(state.search.role_filter.clone());
        self.search_bar.set_search_order(state.search.order);

        // Render search bar (only for Search tab)
        if state.search.current_tab == SearchTab::Search {
            self.search_bar.render(f, chunks[1]);
        }

        // Render content based on current tab
        match state.search.current_tab {
            SearchTab::Search => {
                // For Search tab, content is in chunks[2]
                let content_area = chunks[2];

                if state.search.preview_enabled && !state.search.results.is_empty() {
                    // Split content area into list and preview
                    let content_chunks = Layout::default()
                        .direction(Direction::Horizontal)
                        .constraints([
                            Constraint::Percentage(40), // Results list
                            Constraint::Percentage(60), // Preview
                        ])
                        .split(content_area);

                    // Update result list state
                    self.result_list.set_results(state.search.results.clone());
                    self.result_list
                        .set_selected_index(state.search.selected_index);
                    self.result_list
                        .set_truncation_enabled(state.ui.truncation_enabled);
                    self.result_list.set_preview_enabled(true);

                    // Update preview state
                    let selected_result = state
                        .search
                        .results
                        .get(state.search.selected_index)
                        .cloned();
                    self.message_preview.set_result(selected_result);

                    // Render both components
                    self.result_list.render(f, content_chunks[0]);
                    self.message_preview.render(f, content_chunks[1]);
                } else {
                    // No preview - use full width for results
                    self.result_list.set_results(state.search.results.clone());
                    self.result_list
                        .set_selected_index(state.search.selected_index);
                    self.result_list
                        .set_truncation_enabled(state.ui.truncation_enabled);
                    self.result_list.set_preview_enabled(false);
                    self.result_list.render(f, content_area);
                }
            }
            SearchTab::SessionList => {
                // Update session list state
                self.session_list
                    .set_sessions(state.session_list.sessions.clone());
                self.session_list
                    .set_selected_index(state.session_list.selected_index);
                self.session_list
                    .set_is_loading(state.session_list.is_loading);
                self.session_list
                    .set_preview_enabled(state.session_list.preview_enabled);

                // For SessionList tab, combine the search bar area and content area
                // This uses chunks[1] (search bar area) and chunks[2] (content area)
                let combined_area = Rect {
                    x: chunks[1].x,
                    y: chunks[1].y,
                    width: chunks[1].width,
                    height: chunks[1].height + chunks[2].height,
                };

                if state.session_list.preview_enabled && !state.session_list.sessions.is_empty() {
                    // Split the combined area into list and preview
                    let preview_chunks = Layout::default()
                        .direction(Direction::Horizontal)
                        .constraints([
                            Constraint::Percentage(50), // Session list
                            Constraint::Percentage(50), // Preview
                        ])
                        .split(combined_area);

                    // Update preview state
                    self.session_preview
                        .set_session(self.session_list.get_selected_session().cloned());

                    // Render both components
                    self.session_list.render(f, preview_chunks[0]);
                    self.session_preview.render(f, preview_chunks[1]);
                } else {
                    // No preview - use full width for session list
                    self.session_list.render(f, combined_area);
                }
            }
        }

        // Render exit prompt at bottom if needed
        if show_exit_prompt {
            let exit_prompt = Paragraph::new("Press Ctrl+C again to exit")
                .style(
                    Style::default()
                        .fg(Color::Yellow)
                        .add_modifier(Modifier::BOLD),
                )
                .alignment(ratatui::layout::Alignment::Center);
            f.render_widget(exit_prompt, chunks[3]);
        }
    }

    fn render_detail_mode(&mut self, f: &mut Frame, state: &AppState) {
        let _ = crate::interactive_ratatui::debug::write_debug_log(&format!(
            "Renderer::render_detail_mode called, selected_result: {}",
            state.ui.selected_result.is_some()
        ));
        if let Some(result) = &state.ui.selected_result {
            let _ = crate::interactive_ratatui::debug::write_debug_log(&format!(
                "Renderer::render_detail_mode: rendering result with uuid: {}",
                result.uuid
            ));
            self.message_detail.set_result(result.clone());
            self.message_detail.set_message(state.ui.message.clone());
            self.message_detail.render(f, f.area());
        } else {
            let _ = crate::interactive_ratatui::debug::write_debug_log(
                "Renderer::render_detail_mode: No selected_result to render!",
            );
        }
    }

    fn render_session_mode(&mut self, f: &mut Frame, state: &AppState) {
        // Update session viewer state with search results
        self.session_viewer
            .set_results(state.session.search_results.clone());
        self.session_viewer.set_query(state.session.query.clone());
        self.session_viewer.set_order(state.session.order);
        self.session_viewer
            .set_file_path(state.session.file_path.clone());
        self.session_viewer
            .set_session_id(state.session.session_id.clone());
        self.session_viewer.set_message(state.ui.message.clone());
        self.session_viewer
            .set_role_filter(state.session.role_filter.clone());
        let _ = crate::interactive_ratatui::debug::write_debug_log(&format!(
            "Renderer::render_session_mode: setting preview_enabled = {}",
            state.session.preview_enabled
        ));
        self.session_viewer
            .set_preview_enabled(state.session.preview_enabled);
        // Restore the selected index
        self.session_viewer
            .set_selected_index(state.session.selected_index);
        self.session_viewer
            .set_truncation_enabled(state.ui.truncation_enabled);

        self.session_viewer.render(f, f.area());
    }

    fn render_help_mode(&mut self, f: &mut Frame, state: &AppState) {
        // First render the search mode underneath
        self.render_search_mode(f, state);

        // Then render the help dialog on top
        self.help_dialog.render(f, f.area());
    }

    pub fn get_search_bar_mut(&mut self) -> &mut SearchBar {
        &mut self.search_bar
    }

    pub fn get_result_list_mut(&mut self) -> &mut ResultList {
        &mut self.result_list
    }

    pub fn get_message_detail_mut(&mut self) -> &mut MessageDetail {
        &mut self.message_detail
    }

    pub fn get_session_viewer_mut(&mut self) -> &mut SessionViewerUnified {
        &mut self.session_viewer
    }

    pub fn get_help_dialog_mut(&mut self) -> &mut HelpDialog {
        &mut self.help_dialog
    }

    pub fn get_session_list_mut(&mut self) -> &mut SessionList {
        &mut self.session_list
    }

    pub fn get_tab_bar_mut(&mut self) -> &mut TabBar {
        &mut self.tab_bar
    }
}<|MERGE_RESOLUTION|>--- conflicted
+++ resolved
@@ -4,12 +4,9 @@
 use crate::interactive_ratatui::ui::components::{
     Component, help_dialog::HelpDialog, is_exit_prompt, message_detail::MessageDetail,
     message_preview::MessagePreview, result_list::ResultList, search_bar::SearchBar,
-<<<<<<< HEAD
+    session_list::SessionList, session_preview::SessionPreview, 
     session_viewer_unified::SessionViewerUnified,
-=======
-    session_list::SessionList, session_preview::SessionPreview, session_viewer::SessionViewer,
     tab_bar::TabBar,
->>>>>>> e07863de
 };
 use ratatui::{
     Frame,
@@ -24,14 +21,10 @@
     result_list: ResultList,
     message_detail: MessageDetail,
     message_preview: MessagePreview,
-<<<<<<< HEAD
     session_viewer: SessionViewerUnified,
-=======
-    session_viewer: SessionViewer,
     session_list: SessionList,
     session_preview: SessionPreview,
     tab_bar: TabBar,
->>>>>>> e07863de
     help_dialog: HelpDialog,
 }
 
@@ -42,14 +35,10 @@
             result_list: ResultList::new(),
             message_detail: MessageDetail::new(),
             message_preview: MessagePreview::new(),
-<<<<<<< HEAD
             session_viewer: SessionViewerUnified::new(),
-=======
-            session_viewer: SessionViewer::new(),
             session_list: SessionList::new(),
             session_preview: SessionPreview::new(),
             tab_bar: TabBar::new(),
->>>>>>> e07863de
             help_dialog: HelpDialog::new(),
         }
     }
