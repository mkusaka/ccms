--- conflicted
+++ resolved
@@ -19,24 +19,14 @@
 );
 
 pub struct SearchService {
-<<<<<<< HEAD
     base_options: SearchOptions,
-=======
-    engine: Arc<SmolEngine>,
-    options: SearchOptions,
->>>>>>> e07863de
 }
 
 impl SearchService {
     pub fn new(options: SearchOptions) -> Self {
-<<<<<<< HEAD
         Self {
             base_options: options,
         }
-=======
-        let engine = Arc::new(SmolEngine::new(options.clone()));
-        Self { engine, options }
->>>>>>> e07863de
     }
 
     pub fn search(&self, request: SearchRequest) -> Result<SearchResponse> {
