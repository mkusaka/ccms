#[cfg(test)]
mod tests;

use anyhow::{Context, Result};
use crossterm::{
    event::{self, Event, KeyCode, KeyEvent, KeyModifiers, poll},
    execute,
    terminal::{EnterAlternateScreen, LeaveAlternateScreen, disable_raw_mode, enable_raw_mode},
};
use ratatui::{
    Frame, Terminal,
    backend::CrosstermBackend,
    layout::{Alignment, Constraint, Direction, Layout, Rect},
    style::{Color, Modifier, Style},
    text::{Line, Span},
    widgets::{Block, Borders, Clear, List, ListItem, Paragraph, Wrap},
};
use std::collections::HashMap;
use std::io::{self, Stdout};
use std::path::{Path, PathBuf};
use std::sync::Arc;
use std::sync::atomic::{AtomicU64, Ordering};
use std::sync::mpsc::{self, Receiver, Sender};
use std::thread;
use std::time::{Duration, SystemTime};

use crate::{SearchOptions, SearchResult, SessionMessage, parse_query};

// Re-use cache structures from the original implementation
struct CachedFile {
    messages: Vec<SessionMessage>,
    raw_lines: Vec<String>,
    last_modified: SystemTime,
}

struct MessageCache {
    files: HashMap<PathBuf, CachedFile>,
}

impl MessageCache {
    fn new() -> Self {
        Self {
            files: HashMap::new(),
        }
    }

    fn get_messages(&mut self, path: &Path) -> Result<&CachedFile> {
        let metadata = std::fs::metadata(path)?;
        let modified = metadata.modified()?;

        let needs_reload = match self.files.get(path) {
            Some(cached) => cached.last_modified != modified,
            None => true,
        };

        if needs_reload {
            let file = std::fs::File::open(path)?;
            let reader = std::io::BufReader::with_capacity(32 * 1024, file);
            use std::io::BufRead;

            let mut messages = Vec::new();
            let mut raw_lines = Vec::new();

            for line in reader.lines() {
                let line = line?;
                if line.trim().is_empty() {
                    continue;
                }

                raw_lines.push(line.clone());

                let mut json_bytes = line.as_bytes().to_vec();
                if let Ok(message) = simd_json::serde::from_slice::<SessionMessage>(&mut json_bytes)
                {
                    messages.push(message);
                }
            }

            self.files.insert(
                path.to_path_buf(),
                CachedFile {
                    messages,
                    raw_lines,
                    last_modified: modified,
                },
            );
        }

        Ok(self.files.get(path).unwrap())
    }

    #[allow(dead_code)]
    fn clear(&mut self) {
        self.files.clear();
    }
}

#[derive(Clone, Copy, PartialEq, Debug)]
enum Mode {
    Search,
    ResultDetail,
    SessionViewer,
    Help,
}

#[derive(Clone, Copy, PartialEq, Debug)]
enum SessionOrder {
    Ascending,
}

// Search request and response for async communication
#[derive(Clone)]
struct SearchRequest {
    id: u64,
    query: String,
    role_filter: Option<String>,
    pattern: String,
}

struct SearchResponse {
    id: u64,
    results: Vec<SearchResult>,
}

pub struct InteractiveSearch {
    base_options: SearchOptions,
    max_results: usize,
    cache: MessageCache,

    // UI state
    mode: Mode,
    query: String,
    selected_index: usize,
    results: Vec<SearchResult>,
    role_filter: Option<String>,
    message: Option<String>,

    // Session viewer state
    session_messages: Vec<String>,
    session_index: usize,
    session_order: Option<SessionOrder>,
    session_query: String,
    session_filtered_indices: Vec<usize>,
    session_scroll_offset: usize,
    session_selected_index: usize,

    // For result detail
    selected_result: Option<SearchResult>,
    detail_scroll_offset: usize, // Scroll offset for detail view

    // For search results scrolling
    scroll_offset: usize, // Scroll offset for search results list

    // For search performance
    is_searching: bool,

    // Async search support
    search_sender: Option<Sender<SearchRequest>>,
    search_receiver: Option<Receiver<SearchResponse>>,
    current_search_id: Arc<AtomicU64>,
    last_processed_search_id: u64,

    // Truncation control
    truncation_enabled: bool,
}

impl InteractiveSearch {
    pub fn new(options: SearchOptions) -> Self {
        let max_results = options.max_results.unwrap_or(50);
        Self {
            base_options: options,
            max_results,
            cache: MessageCache::new(),
            mode: Mode::Search,
            query: String::new(),
            selected_index: 0,
            results: Vec::new(),
            role_filter: None,
            message: None,
            session_messages: Vec::new(),
            session_index: 0,
            session_order: None,
            session_query: String::new(),
            session_filtered_indices: Vec::new(),
            session_scroll_offset: 0,
            session_selected_index: 0,
            selected_result: None,
            detail_scroll_offset: 0,
            scroll_offset: 0,
            is_searching: false,
            search_sender: None,
            search_receiver: None,
            current_search_id: Arc::new(AtomicU64::new(0)),
            last_processed_search_id: 0,
            truncation_enabled: true, // Default to truncated view
        }
    }

    pub fn run(&mut self, pattern: &str) -> Result<()> {
        // Initialize async search channel
        let (sender, receiver) = mpsc::channel::<SearchRequest>();
        let (response_sender, response_receiver) = mpsc::channel::<SearchResponse>();
        self.search_sender = Some(sender);
        self.search_receiver = Some(response_receiver);

        // Start search worker thread
        let search_worker_handle = self.start_search_worker(receiver, response_sender, pattern);

        // Load initial results
        self.load_initial_results(pattern);

        enable_raw_mode()?;
        let mut stdout = io::stdout();
        execute!(stdout, EnterAlternateScreen)?;

        let backend = CrosstermBackend::new(stdout);
        let mut terminal = Terminal::new(backend)?;

        let result = self.run_app(&mut terminal, pattern);
        disable_raw_mode()?;
        execute!(terminal.backend_mut(), LeaveAlternateScreen)?;
        terminal.show_cursor()?;

        // Cleanup: drop sender to signal worker to stop
        drop(self.search_sender.take());

        // Wait for worker thread to finish
        let _ = search_worker_handle.join();

        if let Err(e) = result {
            eprintln!("Error: {e}");
            return Err(e);
        }

        Ok(())
    }

    fn run_app(
        &mut self,
        terminal: &mut Terminal<CrosstermBackend<Stdout>>,
        pattern: &str,
    ) -> Result<()> {
        loop {
            // Check for search results
            let mut need_scroll_adjust = false;
            if let Some(receiver) = self.search_receiver.as_ref() {
                // Try to receive without blocking
                while let Ok(response) = receiver.try_recv() {
                    // Only process if this is the latest search
                    if response.id > self.last_processed_search_id {
                        self.last_processed_search_id = response.id;
                        self.results = response.results;
                        self.is_searching = false;

                        // Maintain selected index if possible
                        if !self.results.is_empty() {
                            self.selected_index = self.selected_index.min(self.results.len() - 1);
                            need_scroll_adjust = true;
                        } else {
                            self.selected_index = 0;
                            self.scroll_offset = 0;
                        }
                    }
                }
            }

            // Adjust scroll offset if needed (outside of the borrow scope)
            if need_scroll_adjust {
                let (_, height) = crossterm::terminal::size().unwrap_or((80, 24));
                let available_height = height.saturating_sub(7);
                self.adjust_scroll_offset(available_height);
            }

            terminal.draw(|f| self.draw(f))?;

            // No debouncing - search executes immediately on input

            // Non-blocking event polling with 50ms timeout
            if poll(Duration::from_millis(50))? {
                if let Event::Key(key) = event::read()? {
                    match self.mode {
                        Mode::Search => {
                            if !self.handle_search_input(key, pattern)? {
                                break;
                            }
                        }
                        Mode::ResultDetail => {
                            self.handle_result_detail_input(key)?;
                        }
                        Mode::SessionViewer => {
                            self.handle_session_viewer_input(key)?;
                        }
                        Mode::Help => {
                            self.mode = Mode::Search;
                        }
                    }
                }
            }
        }
        Ok(())
    }

    fn draw(&mut self, f: &mut Frame) {
        match self.mode {
            Mode::Search => self.draw_search(f),
            Mode::ResultDetail => self.draw_result_detail(f),
            Mode::SessionViewer => self.draw_session_viewer(f),
            Mode::Help => self.draw_help(f),
        }
    }

    fn draw_search(&mut self, f: &mut Frame) {
        let chunks = Layout::default()
            .direction(Direction::Vertical)
            .constraints([
                Constraint::Length(3), // Header
                Constraint::Length(3), // Search input
                Constraint::Min(0),    // Results
                Constraint::Length(1), // Status line
            ])
            .split(f.area());

        // Header
        let header = Paragraph::new("Interactive Claude Search")
            .style(
                Style::default()
                    .fg(Color::Cyan)
                    .add_modifier(Modifier::BOLD),
            )
            .alignment(Alignment::Center)
            .block(Block::default().borders(Borders::BOTTOM));
        f.render_widget(header, chunks[0]);

        // Search input
        let display_query = &self.query;
        let search_label = if let Some(ref role) = self.role_filter {
            format!("Search [{role}]: {display_query}")
        } else {
            format!("Search: {display_query}")
        };

        let title = if self.is_searching {
            "Query (searching...)"
        } else {
            "Query"
        };

        let input = Paragraph::new(search_label.as_str())
            .style(Style::default())
            .block(Block::default().borders(Borders::ALL).title(title));
        f.render_widget(input, chunks[1]);

        // Results - always show if we have any
        if !self.results.is_empty() {
            self.draw_results(f, chunks[2]);
        } else if !self.query.is_empty() {
            // Show "no results" only if user has typed something
            let no_results = Paragraph::new("No results found")
                .style(Style::default().fg(Color::Yellow))
                .alignment(Alignment::Center)
                .block(Block::default().borders(Borders::ALL).title("Results"));
            f.render_widget(no_results, chunks[2]);
        } else {
            let empty = Paragraph::new("Type to search...")
                .style(Style::default().fg(Color::DarkGray))
                .alignment(Alignment::Center)
                .block(Block::default().borders(Borders::ALL).title("Results"));
            f.render_widget(empty, chunks[2]);
        }

        // Status line
        let status = if let Some(ref msg) = self.message {
            msg.clone()
        } else {
            format!(
                "Tab: Filter | ↑/↓: Navigate | Enter: Select | Ctrl+R: Reload | Ctrl+T: Toggle [{}] | Esc: Exit",
                if self.truncation_enabled {
                    "Truncated"
                } else {
                    "Full Text"
                }
            )
        };
        let status_bar = Paragraph::new(status).style(Style::default().fg(Color::DarkGray));
        f.render_widget(status_bar, chunks[3]);

        // Position cursor
        let cursor_x = chunks[1].x
            + 1
            + if let Some(ref role) = self.role_filter {
                ("Search [".len() + role.len() + "]: ".len()) as u16
            } else {
                "Search: ".len() as u16
            }
            + self.query.len() as u16;
        let cursor_y = chunks[1].y + 1;
        f.set_cursor_position((cursor_x.min(chunks[1].x + chunks[1].width - 2), cursor_y));
    }

    fn draw_results(&mut self, f: &mut Frame, area: Rect) {
        let results_block = Block::default()
            .title(format!("Results ({})", self.results.len()))
            .borders(Borders::ALL);
        let inner = results_block.inner(area);
        f.render_widget(results_block, area);

        if self.results.is_empty() {
            // Don't show "No results found" for empty query
            if !self.query.is_empty() {
                let no_results = Paragraph::new("No results found")
                    .style(Style::default().fg(Color::Yellow))
                    .alignment(Alignment::Center);
                f.render_widget(no_results, inner);
            }
            return;
        }

        // Calculate visible range with scrolling
        let (start_idx, end_idx) = self.calculate_visible_range(inner.height);

        let items: Vec<ListItem> = self
            .results
            .iter()
            .skip(start_idx)
            .take(end_idx - start_idx)
            .enumerate()
            .map(|(idx, result)| {
                let actual_idx = start_idx + idx;
                let timestamp = Self::format_timestamp(&result.timestamp);
                let role_str = format!("[{:^9}]", result.role.to_uppercase());

                // Calculate available width for message
                // Format: "NN. [ROLE     ] MM/DD HH:MM <message>"
                let index_str = format!("{:2}. ", actual_idx + 1);
                let fixed_part = format!("{index_str}{role_str} {timestamp} ");
                let fixed_width = fixed_part.chars().count();

                // Get terminal width and calculate available space for message
                let terminal_width = inner.width as usize;
                let available_width = terminal_width.saturating_sub(fixed_width).saturating_sub(1); // -1 for safety

                let style = if actual_idx == self.selected_index {
                    Style::default()
                        .bg(Color::DarkGray)
                        .add_modifier(Modifier::BOLD)
                } else {
                    Style::default()
                };

                if self.truncation_enabled {
                    // Truncated mode: single line display
                    let display_message = self.truncate_message(&result.text, available_width);
                    let line_content = format!("{fixed_part}{display_message}");
                    ListItem::new(Line::from(vec![Span::styled(line_content, style)]))
                } else {
                    // Full text mode: multi-line display with wrapping
                    let mut lines = Vec::new();

                    // Wrap the message text
                    let wrapped_message = self.wrap_text(&result.text, available_width);

                    if wrapped_message.is_empty() {
                        // If no wrapped lines, just show the header
                        lines.push(Line::from(vec![Span::styled(fixed_part.clone(), style)]));
                    } else {
                        // First line with metadata and first part of message
                        let first_line = format!("{fixed_part}{}", wrapped_message[0]);
                        lines.push(Line::from(vec![Span::styled(first_line, style)]));

                        // Subsequent lines with proper indentation
                        let indent = " ".repeat(fixed_width);
                        for line in wrapped_message.iter().skip(1) {
                            let indented_line = format!("{indent}{line}");
                            lines.push(Line::from(vec![Span::styled(indented_line, style)]));
                        }
                    }

                    ListItem::new(lines)
                }
            })
            .collect();

        let list = List::new(items).highlight_style(Style::default());
        f.render_widget(list, inner);

        // Show scroll indicator
        let visible_count = end_idx - start_idx;
        if self.results.len() > visible_count {
            let scroll_text = if self.results.len() >= self.max_results {
                format!(
                    "Showing {}-{} of {} results (limit reached) ↑/↓ to scroll",
                    start_idx + 1,
                    end_idx,
                    self.results.len()
                )
            } else {
                format!(
                    "Showing {}-{} of {} results ↑/↓ to scroll, PgUp/PgDn for pages",
                    start_idx + 1,
                    end_idx,
                    self.results.len()
                )
            };

            let scroll_indicator = Paragraph::new(scroll_text)
                .style(Style::default().fg(Color::DarkGray))
                .alignment(Alignment::Center);

            let indicator_area = Rect {
                x: inner.x,
                y: inner.y + inner.height.saturating_sub(1),
                width: inner.width,
                height: 1,
            };
            f.render_widget(scroll_indicator, indicator_area);
        }
    }

    fn draw_result_detail(&mut self, f: &mut Frame) {
        let chunks = Layout::default()
            .direction(Direction::Vertical)
            .margin(2)
            .constraints([
                Constraint::Min(0),     // Content
                Constraint::Length(10), // Actions
                Constraint::Length(2),  // Status/Message
            ])
            .split(f.area());

        if let Some(ref result) = self.selected_result {
            let timestamp = Self::format_timestamp_long(&result.timestamp);

            let content = vec![
                Line::from(vec![
                    Span::styled("Role: ", Style::default().fg(Color::Yellow)),
                    Span::raw(&result.role),
                ]),
                Line::from(vec![
                    Span::styled("Time: ", Style::default().fg(Color::Yellow)),
                    Span::raw(&timestamp),
                ]),
                Line::from(vec![
                    Span::styled("File: ", Style::default().fg(Color::Yellow)),
                    Span::raw(&result.file),
                ]),
                Line::from(vec![
                    Span::styled("Project: ", Style::default().fg(Color::Yellow)),
                    Span::raw(&result.project_path),
                ]),
                Line::from(vec![
                    Span::styled("UUID: ", Style::default().fg(Color::Yellow)),
                    Span::raw(&result.uuid),
                ]),
                Line::from(vec![
                    Span::styled("Session: ", Style::default().fg(Color::Yellow)),
                    Span::raw(&result.session_id),
                ]),
                Line::from(""),
                Line::from("─".repeat(80)),
                Line::from(""),
            ];

            // Build all lines including the message content
            let header_lines = content.len();
            let mut all_lines = content;

            // Split message text into lines with wrapping
            let terminal_width = f.area().width as usize;
            let available_width = terminal_width.saturating_sub(4); // Account for borders

            // Always use wrapped display in detail view
            let wrapped_lines = self.wrap_text(&result.text, available_width);
            let wrapped_line_count = wrapped_lines.len();
            for line in wrapped_lines {
                all_lines.push(Line::from(line));
            }

            // Calculate visible area
            let inner_area = Block::default().borders(Borders::ALL).inner(chunks[0]);
            let visible_height = inner_area.height as usize;

            // Apply scroll offset
            let display_lines: Vec<Line> = all_lines
                .into_iter()
                .skip(self.detail_scroll_offset)
                .take(visible_height)
                .collect();

            let detail = Paragraph::new(display_lines).block(
                Block::default().borders(Borders::ALL).title(format!(
                    "Result Detail (↑/↓ or j/k to scroll, line {}/{})",
                    self.detail_scroll_offset + 1,
                    header_lines + wrapped_line_count
                )),
            );
            f.render_widget(detail, chunks[0]);

            // Actions
            let actions = vec![
                Line::from(vec![Span::styled(
                    "Actions:",
                    Style::default().fg(Color::Cyan),
                )]),
                Line::from(vec![
                    Span::styled("[S]", Style::default().fg(Color::Yellow)),
                    Span::raw(" - View full session"),
                ]),
                Line::from(vec![
                    Span::styled("[F]", Style::default().fg(Color::Yellow)),
                    Span::raw(" - Copy file path"),
                ]),
                Line::from(vec![
                    Span::styled("[I]", Style::default().fg(Color::Yellow)),
                    Span::raw(" - Copy session ID"),
                ]),
                Line::from(vec![
                    Span::styled("[P]", Style::default().fg(Color::Yellow)),
                    Span::raw(" - Copy project path"),
                ]),
                Line::from(vec![
                    Span::styled("[M]", Style::default().fg(Color::Yellow)),
                    Span::raw(" - Copy message text"),
                ]),
                Line::from(vec![
                    Span::styled("[R]", Style::default().fg(Color::Yellow)),
                    Span::raw(" - Copy raw JSON"),
                ]),
                Line::from(vec![
                    Span::styled("[Esc]", Style::default().fg(Color::Yellow)),
                    Span::raw(" - Back to search"),
                ]),
                Line::from(vec![
                    Span::styled("[↑/↓ or j/k]", Style::default().fg(Color::Yellow)),
                    Span::raw(" - Scroll message"),
                ]),
            ];

            let actions_widget =
                Paragraph::new(actions).block(Block::default().borders(Borders::ALL));
            f.render_widget(actions_widget, chunks[1]);

            // Show message if any
            if let Some(ref msg) = self.message {
                let message_widget = Paragraph::new(msg.clone())
                    .style(
                        Style::default()
                            .fg(if msg.starts_with('✓') {
                                Color::Green
                            } else if msg.starts_with('⚠') {
                                Color::Yellow
                            } else {
                                Color::White
                            })
                            .add_modifier(Modifier::BOLD),
                    )
                    .alignment(Alignment::Center);
                f.render_widget(message_widget, chunks[2]);

                // Clear message after 2 seconds (will be cleared on next keypress)
                // For now, it stays until next action
            }
        }
    }

    fn draw_session_viewer(&mut self, f: &mut Frame) {
        let chunks = Layout::default()
            .direction(Direction::Vertical)
            .constraints([
                Constraint::Length(5), // Header
                Constraint::Length(3), // Search box
                Constraint::Min(0),    // Message list
                Constraint::Length(2), // Status
            ])
            .split(f.area());

        // Header
        if let Some(ref result) = self.selected_result {
            let header_text = vec![
                Line::from(vec![Span::styled(
                    "Session Viewer",
                    Style::default()
                        .fg(Color::Cyan)
                        .add_modifier(Modifier::BOLD),
                )]),
                Line::from(vec![
                    Span::styled("Session: ", Style::default().fg(Color::Yellow)),
                    Span::raw(&result.session_id),
                ]),
                Line::from(vec![
                    Span::styled("File: ", Style::default().fg(Color::Yellow)),
                    Span::raw(&result.file),
                ]),
            ];

            let header =
                Paragraph::new(header_text).block(Block::default().borders(Borders::BOTTOM));
            f.render_widget(header, chunks[0]);
        }

        // Search box
        let search_label = format!("Filter: {}", self.session_query);
        let search_box = Paragraph::new(search_label.as_str())
            .style(Style::default())
            .block(Block::default().borders(Borders::ALL).title("Search"));
        f.render_widget(search_box, chunks[1]);

        // Message list
        if !self.session_messages.is_empty() {
            self.draw_session_message_list(f, chunks[2]);
        } else {
            let empty_msg = Paragraph::new("No messages in session")
                .style(Style::default().fg(Color::Yellow))
                .alignment(Alignment::Center)
                .block(Block::default().borders(Borders::ALL));
            f.render_widget(empty_msg, chunks[2]);
        }

        // Status bar
        let status = if self.session_messages.is_empty() {
            "No messages | Q: Quit"
        } else {
            "Enter: View | ↑/↓: Navigate | /: Search | Esc: Clear search | Q: Back"
        };
        let status_bar = Paragraph::new(status)
            .style(Style::default().fg(Color::DarkGray))
            .alignment(Alignment::Center);
        f.render_widget(status_bar, chunks[3]);

        // Position cursor in search box if typing
        if !self.session_query.is_empty() || self.mode == Mode::SessionViewer {
            let cursor_x =
                chunks[1].x + 1 + "Filter: ".len() as u16 + self.session_query.len() as u16;
            let cursor_y = chunks[1].y + 1;
            f.set_cursor_position((cursor_x.min(chunks[1].x + chunks[1].width - 2), cursor_y));
        }
    }

    fn draw_session_message_list(&mut self, f: &mut Frame, area: Rect) {
        // First, filter messages if there's a search query
        if self.session_query.is_empty() {
            // No filter, show all messages
            self.session_filtered_indices = (0..self.session_messages.len()).collect();
        } else {
            // Filter messages based on search query
            self.session_filtered_indices = self
                .session_messages
                .iter()
                .enumerate()
                .filter_map(|(idx, msg)| {
                    if let Ok(parsed) = serde_json::from_str::<serde_json::Value>(msg) {
                        // Extract text content
                        let content = parsed
                            .get("message")
                            .and_then(|m| m.get("content"))
                            .or_else(|| parsed.get("content"));

                        if let Some(content_val) = content {
                            let text = if let Some(text_str) = content_val.as_str() {
                                text_str.to_lowercase()
                            } else if let Some(parts) = content_val.as_array() {
                                parts
                                    .iter()
                                    .filter_map(|part| part.get("text").and_then(|v| v.as_str()))
                                    .collect::<Vec<_>>()
                                    .join(" ")
                                    .to_lowercase()
                            } else {
                                String::new()
                            };

<<<<<<< HEAD
                if let Some(content_val) = message_content {
                    if let Some(text) = content_val.as_str() {
                        // Split text into lines for proper display
                        let terminal_width = f.area().width as usize;
                        let available_width = terminal_width.saturating_sub(4); // Account for borders

                        if self.truncation_enabled {
                            for line in text.lines() {
                                let truncated_line = self.truncate_message(line, available_width);
                                content.push(Line::from(truncated_line));
                            }
                        } else {
                            let wrapped_lines = self.wrap_text(text, available_width);
                            for line in wrapped_lines {
                                content.push(Line::from(line));
                            }
                        }
                    } else if let Some(parts) = content_val.as_array() {
                        let terminal_width = f.area().width as usize;
                        let available_width = terminal_width.saturating_sub(4); // Account for borders

                        for part in parts {
                            if let Some(text) = part.get("text").and_then(|v| v.as_str()) {
                                if self.truncation_enabled {
                                    for line in text.lines() {
                                        let truncated_line =
                                            self.truncate_message(line, available_width);
                                        content.push(Line::from(truncated_line));
                                    }
                                } else {
                                    let wrapped_lines = self.wrap_text(text, available_width);
                                    for line in wrapped_lines {
                                        content.push(Line::from(line));
                                    }
                                }
=======
                            if text.contains(&self.session_query.to_lowercase()) {
                                return Some(idx);
>>>>>>> f2996da1
                            }
                        }
                    }
                    None
                })
                .collect();
        }

<<<<<<< HEAD
                let message = Paragraph::new(content).wrap(Wrap { trim: false }).block(
                    Block::default().borders(Borders::ALL).title(format!(
                        "Message {}/{} [{}]",
                        self.session_index + 1,
                        total,
                        if self.truncation_enabled {
                            "Truncated"
                        } else {
                            "Full Text"
                        }
                    )),
                );
                f.render_widget(message, chunks[1]);
            } else {
                // Failed to parse JSON
                let error_msg = Paragraph::new("Error: Unable to parse message JSON")
                    .style(Style::default().fg(Color::Red))
                    .alignment(Alignment::Center)
                    .block(Block::default().borders(Borders::ALL));
                f.render_widget(error_msg, chunks[1]);
            }
=======
        let filtered_count = self.session_filtered_indices.len();
        let title = if self.session_query.is_empty() {
            format!("Messages ({} total)", self.session_messages.len())
>>>>>>> f2996da1
        } else {
            format!(
                "Messages ({} total, {} filtered)",
                self.session_messages.len(),
                filtered_count
            )
        };

        let messages_block = Block::default().title(title).borders(Borders::ALL);
        let inner = messages_block.inner(area);

        // Clear the area before rendering to avoid artifacts
        // Note: While Ratatui should automatically clear, we experienced
        // rendering artifacts in practice, so explicit Clear is used
        f.render_widget(Clear, area);
        f.render_widget(messages_block, area);

        if filtered_count == 0 {
            let no_results = Paragraph::new("No messages match filter")
                .style(Style::default().fg(Color::Yellow))
                .alignment(Alignment::Center);
            f.render_widget(no_results, inner);
            return;
        }

<<<<<<< HEAD
        // Status
        let status = if self.session_order.is_some() {
            "↑/↓: Navigate | Space: Next Page | Ctrl+T: Toggle Truncation | Q: Quit"
        } else {
            "Choose display order | Ctrl+T: Toggle Truncation"
=======
        // Calculate visible range
        let visible_height = inner.height as usize;
        let start_idx = self.session_scroll_offset;
        let end_idx = (start_idx + visible_height).min(filtered_count);

        // Build list items
        let items: Vec<ListItem> = self.session_filtered_indices[start_idx..end_idx]
            .iter()
            .enumerate()
            .map(|(display_idx, &actual_idx)| {
                let list_idx = start_idx + display_idx;
                if let Ok(msg) =
                    serde_json::from_str::<serde_json::Value>(&self.session_messages[actual_idx])
                {
                    let role = msg
                        .get("type")
                        .and_then(|v| v.as_str())
                        .unwrap_or("unknown");
                    let timestamp = msg.get("timestamp").and_then(|v| v.as_str()).unwrap_or("");

                    // Extract message preview
                    let content = msg
                        .get("message")
                        .and_then(|m| m.get("content"))
                        .or_else(|| msg.get("content"));

                    let preview = if let Some(content_val) = content {
                        if let Some(text) = content_val.as_str() {
                            text.replace('\n', " ")
                        } else if let Some(parts) = content_val.as_array() {
                            parts
                                .iter()
                                .filter_map(|part| part.get("text").and_then(|v| v.as_str()))
                                .collect::<Vec<_>>()
                                .join(" ")
                        } else {
                            "(no content)".to_string()
                        }
                    } else {
                        "(no content)".to_string()
                    };

                    // Format timestamp
                    let short_time = if let Ok(dt) = chrono::DateTime::parse_from_rfc3339(timestamp)
                    {
                        dt.format("%m/%d %H:%M").to_string()
                    } else {
                        timestamp.to_string()
                    };

                    // Format line
                    let index_str = format!("{:3}. ", actual_idx + 1);
                    let role_str = format!("[{:^9}]", role.to_uppercase());
                    let fixed_part = format!("{index_str}{role_str} {short_time} ");

                    // Calculate available width for preview
                    let available_width = inner
                        .width
                        .saturating_sub(fixed_part.len() as u16)
                        .saturating_sub(1);
                    let truncated_preview =
                        self.truncate_message(&preview, available_width as usize);

                    let line_content = format!("{fixed_part}{truncated_preview}");

                    let style = if list_idx == self.session_selected_index {
                        Style::default()
                            .bg(Color::DarkGray)
                            .add_modifier(Modifier::BOLD)
                    } else {
                        Style::default()
                    };

                    ListItem::new(Line::from(vec![Span::styled(line_content, style)]))
                } else {
                    ListItem::new(Line::from("(error parsing message)"))
                }
            })
            .collect();

        let list = List::new(items);
        f.render_widget(list, inner);

        // Always define the indicator area
        let indicator_area = Rect {
            x: inner.x,
            y: inner.y + inner.height.saturating_sub(1),
            width: inner.width,
            height: 1,
>>>>>>> f2996da1
        };

        // Show scroll indicator if needed, otherwise clear the area
        if filtered_count > visible_height {
            let scroll_text = format!(
                "Showing {}-{} of {} messages ↑/↓ to scroll",
                start_idx + 1,
                end_idx,
                filtered_count
            );

            let scroll_indicator = Paragraph::new(scroll_text)
                .style(Style::default().fg(Color::DarkGray))
                .alignment(Alignment::Center);

            f.render_widget(scroll_indicator, indicator_area);
        } else {
            // Clear the indicator area when not scrolling
            f.render_widget(Clear, indicator_area);
        }
    }

    fn draw_help(&mut self, f: &mut Frame) {
        let help_text = vec![
            Line::from(vec![Span::styled(
                "CCMS Help",
                Style::default()
                    .fg(Color::Cyan)
                    .add_modifier(Modifier::BOLD),
            )]),
            Line::from(""),
            Line::from(vec![Span::styled(
                "Search Mode:",
                Style::default().fg(Color::Yellow),
            )]),
            Line::from("  Type        - Search for text"),
            Line::from("  Tab         - Cycle role filter"),
            Line::from("  ↑/↓         - Navigate results"),
            Line::from("  Enter       - View result detail"),
            Line::from("  Ctrl+R      - Clear cache & reload"),
            Line::from("  Ctrl+T      - Toggle message truncation"),
            Line::from("  Esc         - Exit"),
            Line::from(""),
            Line::from(vec![Span::styled(
                "Result Detail:",
                Style::default().fg(Color::Yellow),
            )]),
            Line::from("  S           - View full session"),
            Line::from("  F/I/P/M/R   - Copy to clipboard"),
            Line::from("  ↑/↓ or j/k  - Scroll content"),
            Line::from("  Esc         - Back to search"),
            Line::from(""),
            Line::from(vec![Span::styled(
                "Session Viewer:",
                Style::default().fg(Color::Yellow),
            )]),
            Line::from("  Type        - Filter messages"),
            Line::from("  /           - Start search"),
            Line::from("  ↑/↓         - Navigate messages"),
            Line::from("  Enter       - View message detail"),
            Line::from("  Esc         - Clear search/Go back"),
            Line::from("  Q           - Back to result detail"),
            Line::from(""),
            Line::from(vec![Span::styled(
                "Query Syntax:",
                Style::default().fg(Color::Yellow),
            )]),
            Line::from("  word        - Search for word"),
            Line::from("  \"phrase\"    - Search for exact phrase"),
            Line::from("  AND/OR/NOT  - Boolean operators"),
            Line::from("  /regex/i    - Regular expression"),
            Line::from("  ()          - Grouping"),
            Line::from(""),
            Line::from("Press any key to return..."),
        ];

        let help = Paragraph::new(help_text)
            .alignment(Alignment::Center)
            .wrap(Wrap { trim: false })
            .block(Block::default().borders(Borders::ALL).title("Help"));

        let area = self.centered_rect(60, 80, f.area());
        f.render_widget(Clear, area);
        f.render_widget(help, area);
    }

    fn centered_rect(&self, percent_x: u16, percent_y: u16, area: Rect) -> Rect {
        let popup_layout = Layout::default()
            .direction(Direction::Vertical)
            .constraints([
                Constraint::Percentage((100 - percent_y) / 2),
                Constraint::Percentage(percent_y),
                Constraint::Percentage((100 - percent_y) / 2),
            ])
            .split(area);

        Layout::default()
            .direction(Direction::Horizontal)
            .constraints([
                Constraint::Percentage((100 - percent_x) / 2),
                Constraint::Percentage(percent_x),
                Constraint::Percentage((100 - percent_x) / 2),
            ])
            .split(popup_layout[1])[1]
    }

    fn truncate_message(&self, text: &str, max_width: usize) -> String {
        if max_width == 0 {
            return String::new();
        }

        let cleaned = text.replace('\n', " ");

        if cleaned.chars().count() <= max_width {
            cleaned
        } else if max_width <= 3 {
            // Not enough room for ellipsis
            cleaned.chars().take(max_width).collect()
        } else {
            // Leave room for "..."
            let truncate_at = max_width.saturating_sub(3);
            let truncated: String = cleaned.chars().take(truncate_at).collect();
            format!("{truncated}...")
        }
    }

    fn wrap_text(&self, text: &str, max_width: usize) -> Vec<String> {
        if max_width == 0 {
            return vec![];
        }

        let mut lines = Vec::new();

        for line in text.lines() {
            if line.chars().count() <= max_width {
                lines.push(line.to_string());
            } else {
                // Wrap long lines at word boundaries where possible
                let mut current_line = String::new();
                let mut current_width = 0;

                for word in line.split_whitespace() {
                    let word_width = word.chars().count();

                    if current_width == 0 {
                        // First word on the line
                        if word_width > max_width {
                            // Word is too long, need to break it
                            let mut chars = word.chars();
                            let mut chunk = String::new();
                            let mut chunk_width = 0;

                            for ch in chars.by_ref() {
                                chunk.push(ch);
                                chunk_width += 1;

                                if chunk_width >= max_width {
                                    lines.push(chunk.clone());
                                    chunk.clear();
                                    chunk_width = 0;
                                }
                            }

                            if !chunk.is_empty() {
                                current_line = chunk;
                                current_width = chunk_width;
                            }
                        } else {
                            current_line = word.to_string();
                            current_width = word_width;
                        }
                    } else if current_width + 1 + word_width <= max_width {
                        // Word fits on current line with space
                        current_line.push(' ');
                        current_line.push_str(word);
                        current_width += 1 + word_width;
                    } else {
                        // Word doesn't fit, start new line
                        lines.push(current_line);

                        if word_width > max_width {
                            // Word is too long for a single line
                            current_line = String::new();
                            current_width = 0;

                            let mut chars = word.chars();
                            let mut chunk = String::new();
                            let mut chunk_width = 0;

                            for ch in chars.by_ref() {
                                chunk.push(ch);
                                chunk_width += 1;

                                if chunk_width >= max_width {
                                    lines.push(chunk.clone());
                                    chunk.clear();
                                    chunk_width = 0;
                                }
                            }

                            if !chunk.is_empty() {
                                current_line = chunk;
                                current_width = chunk_width;
                            }
                        } else {
                            current_line = word.to_string();
                            current_width = word_width;
                        }
                    }
                }

                if !current_line.is_empty() {
                    lines.push(current_line);
                }
            }
        }

        if lines.is_empty() && !text.is_empty() {
            lines.push(String::new());
        }

        lines
    }

    fn calculate_visible_range(&self, available_height: u16) -> (usize, usize) {
        // Reserve 1 line for scroll indicator if needed
        let height_for_items = if self.results.len() > available_height as usize {
            available_height.saturating_sub(1)
        } else {
            available_height
        };

        let visible_count = (height_for_items as usize).min(self.results.len());
        let start = self.scroll_offset;
        let end = (start + visible_count).min(self.results.len());
        (start, end)
    }

    fn adjust_scroll_offset(&mut self, available_height: u16) {
        // Reserve 1 line for scroll indicator if needed
        let height_for_items = if self.results.len() > available_height as usize {
            available_height.saturating_sub(1)
        } else {
            available_height
        };

        let visible_count = (height_for_items as usize).min(self.results.len());

        // If selected index is above the visible range, scroll up
        if self.selected_index < self.scroll_offset {
            self.scroll_offset = self.selected_index;
        }
        // If selected index is below the visible range, scroll down
        else if self.selected_index >= self.scroll_offset + visible_count {
            self.scroll_offset = self.selected_index.saturating_sub(visible_count - 1);
        }
    }

    fn handle_search_input(&mut self, key: KeyEvent, pattern: &str) -> Result<bool> {
        match key.code {
            KeyCode::Esc => {
                return Ok(false);
            }
            KeyCode::Char('c') if key.modifiers.contains(KeyModifiers::CONTROL) => {
                return Ok(false);
            }
            KeyCode::Char('r') if key.modifiers.contains(KeyModifiers::CONTROL) => {
                self.cache.clear();
                self.execute_search(pattern);
                self.message = Some("Cache cleared and reloaded".to_string());
            }
            KeyCode::Char('t') if key.modifiers.contains(KeyModifiers::CONTROL) => {
                self.truncation_enabled = !self.truncation_enabled;
                let status = if self.truncation_enabled {
                    "Truncated"
                } else {
                    "Full Text"
                };
                self.message = Some(format!("Message display: {status}"));
            }
            KeyCode::Char('?') => {
                self.mode = Mode::Help;
            }
            KeyCode::Tab => {
                self.role_filter = match self.role_filter {
                    None => Some("user".to_string()),
                    Some(ref r) if r == "user" => Some("assistant".to_string()),
                    Some(ref r) if r == "assistant" => Some("system".to_string()),
                    Some(ref r) if r == "system" => Some("summary".to_string()),
                    Some(ref r) if r == "summary" => None,
                    _ => None,
                };
                self.selected_index = 0;
                self.scroll_offset = 0;
                self.execute_search(pattern);
                self.message = None; // Clear any message when changing role filter
            }
            KeyCode::Char(c) => {
                self.query.push(c);
                self.execute_search(pattern);
                // Don't reset selection - it will be adjusted when results arrive
            }
            KeyCode::Backspace => {
                self.query.pop();
                self.execute_search(pattern);
                // Don't reset selection - it will be adjusted when results arrive
            }
            KeyCode::Up => {
                if self.selected_index > 0 {
                    self.selected_index -= 1;
                    // Get actual terminal size
                    let (_, height) = crossterm::terminal::size().unwrap_or((80, 24));
                    // Account for UI chrome (headers, borders, etc.)
                    let available_height = height.saturating_sub(7);
                    self.adjust_scroll_offset(available_height);
                }
            }
            KeyCode::Down => {
                if self.selected_index < self.results.len().saturating_sub(1) {
                    self.selected_index += 1;
                    // Get actual terminal size
                    let (_, height) = crossterm::terminal::size().unwrap_or((80, 24));
                    let available_height = height.saturating_sub(7);
                    self.adjust_scroll_offset(available_height);
                }
            }
            KeyCode::PageDown => {
                let page_size = 10;
                self.selected_index =
                    (self.selected_index + page_size).min(self.results.len().saturating_sub(1));
                let (_, height) = crossterm::terminal::size().unwrap_or((80, 24));
                let available_height = height.saturating_sub(7);
                self.adjust_scroll_offset(available_height);
            }
            KeyCode::PageUp => {
                let page_size = 10;
                self.selected_index = self.selected_index.saturating_sub(page_size);
                let (_, height) = crossterm::terminal::size().unwrap_or((80, 24));
                let available_height = height.saturating_sub(7);
                self.adjust_scroll_offset(available_height);
            }
            KeyCode::Home => {
                self.selected_index = 0;
                self.scroll_offset = 0;
            }
            KeyCode::End => {
                if !self.results.is_empty() {
                    self.selected_index = self.results.len() - 1;
                    let (_, height) = crossterm::terminal::size().unwrap_or((80, 24));
                    let available_height = height.saturating_sub(7);
                    self.adjust_scroll_offset(available_height);
                }
            }
            KeyCode::Enter => {
                if !self.results.is_empty() && self.selected_index < self.results.len() {
                    self.selected_result = Some(self.results[self.selected_index].clone());
                    self.mode = Mode::ResultDetail;
                    self.detail_scroll_offset = 0; // Reset scroll when entering detail
                    self.message = None; // Clear any previous message
                }
            }
            _ => {}
        }
        Ok(true)
    }

    fn handle_result_detail_input(&mut self, key: KeyEvent) -> Result<()> {
        match key.code {
            KeyCode::Esc => {
                self.mode = Mode::Search;
                self.message = None; // Clear message when returning to search
                self.detail_scroll_offset = 0;
            }
            KeyCode::Up | KeyCode::Char('k') => {
                self.detail_scroll_offset = self.detail_scroll_offset.saturating_sub(1);
            }
            KeyCode::Down | KeyCode::Char('j') => {
                if let Some(ref result) = self.selected_result {
                    let total_lines = 9 + result.text.lines().count(); // 9 header lines
                    self.detail_scroll_offset = self
                        .detail_scroll_offset
                        .saturating_add(1)
                        .min(total_lines.saturating_sub(10)); // Keep some lines visible
                }
            }
            KeyCode::PageUp => {
                self.detail_scroll_offset = self.detail_scroll_offset.saturating_sub(10);
            }
            KeyCode::PageDown => {
                if let Some(ref result) = self.selected_result {
                    let total_lines = 9 + result.text.lines().count();
                    self.detail_scroll_offset = self
                        .detail_scroll_offset
                        .saturating_add(10)
                        .min(total_lines.saturating_sub(10));
                }
            }
            KeyCode::Char('s') | KeyCode::Char('S') => {
                if let Some(result) = &self.selected_result {
                    // Try to find the full file path from search results
                    let file_path = if let Some(matching_result) = self
                        .results
                        .iter()
                        .find(|r| r.uuid == result.uuid && r.session_id == result.session_id)
                    {
                        // Use the file path from the matching result
                        matching_result.file.clone()
                    } else {
                        // Fallback to the stored file name
                        result.file.clone()
                    };

                    // Search for the actual file in the default pattern
                    use crate::search::discover_claude_files;
                    let files = discover_claude_files(None).unwrap_or_default();

                    // Find the file that matches our session
                    let full_path = files
                        .iter()
                        .find(|f| f.to_string_lossy().contains(&result.session_id))
                        .map(|f| f.to_string_lossy().to_string())
                        .unwrap_or(file_path);

                    match self.load_session_messages(&full_path) {
                        Ok(_) => {
                            self.session_index = 0;
                            self.session_order = Some(SessionOrder::Ascending); // Default to ascending
                            self.session_query.clear();
                            self.session_filtered_indices =
                                (0..self.session_messages.len()).collect();
                            self.session_scroll_offset = 0;
                            self.session_selected_index = 0;
                            self.mode = Mode::SessionViewer;
                        }
                        Err(e) => {
                            self.message = Some(format!("⚠ Failed to load session: {e}"));
                        }
                    }
                }
            }
            KeyCode::Char('f') | KeyCode::Char('F') => {
                if let Some(ref result) = self.selected_result {
                    self.copy_to_clipboard(&result.file)?;
                    self.message = Some("✓ File path copied to clipboard!".to_string());
                    // Stay in detail view
                }
            }
            KeyCode::Char('i') | KeyCode::Char('I') => {
                if let Some(ref result) = self.selected_result {
                    self.copy_to_clipboard(&result.session_id)?;
                    self.message = Some("✓ Session ID copied to clipboard!".to_string());
                    // Stay in detail view
                }
            }
            KeyCode::Char('p') | KeyCode::Char('P') => {
                if let Some(ref result) = self.selected_result {
                    self.copy_to_clipboard(&result.project_path)?;
                    self.message = Some("✓ Project path copied to clipboard!".to_string());
                    // Stay in detail view
                }
            }
            KeyCode::Char('m') | KeyCode::Char('M') => {
                if let Some(ref result) = self.selected_result {
                    self.copy_to_clipboard(&result.text)?;
                    self.message = Some("✓ Message text copied to clipboard!".to_string());
                    // Stay in detail view
                }
            }
            KeyCode::Char('r') | KeyCode::Char('R') => {
                if let Some(ref result) = self.selected_result {
                    if let Some(ref raw_json) = result.raw_json {
                        self.copy_to_clipboard(raw_json)?;
                        self.message = Some("✓ Raw JSON copied to clipboard!".to_string());
                    } else {
                        self.message = Some("⚠ No raw JSON available".to_string());
                    }
                    // Stay in detail view
                }
            }
            _ => {}
        }
        Ok(())
    }

    fn handle_session_viewer_input(&mut self, key: KeyEvent) -> Result<()> {
        match key.code {
            KeyCode::Char('q') | KeyCode::Char('Q') => {
                self.mode = Mode::ResultDetail;
                // Clear session viewer state
                self.session_messages.clear();
                self.session_query.clear();
                self.session_filtered_indices.clear();
                self.session_scroll_offset = 0;
                self.session_selected_index = 0;
            }
            KeyCode::Esc => {
                if !self.session_query.is_empty() {
                    // Clear search if active
                    self.session_query.clear();
                    self.session_selected_index = 0;
                    self.session_scroll_offset = 0;
                } else {
                    // Go back to result detail
                    self.mode = Mode::ResultDetail;
                    self.session_messages.clear();
                    self.session_query.clear();
                    self.session_filtered_indices.clear();
                    self.session_scroll_offset = 0;
                    self.session_selected_index = 0;
                }
<<<<<<< HEAD
                KeyCode::Char('t') if key.modifiers.contains(KeyModifiers::CONTROL) => {
                    self.truncation_enabled = !self.truncation_enabled;
                    let status = if self.truncation_enabled {
                        "Truncated"
                    } else {
                        "Full Text"
                    };
                    self.message = Some(format!("Message display: {status}"));
                }
                _ => {}
=======
>>>>>>> f2996da1
            }
            KeyCode::Char('/') => {
                // Start search mode - cursor will be positioned automatically
            }
            KeyCode::Char(c) => {
                self.session_query.push(c);
                self.session_selected_index = 0;
                self.session_scroll_offset = 0;
            }
            KeyCode::Backspace => {
                self.session_query.pop();
                self.session_selected_index = 0;
                self.session_scroll_offset = 0;
            }
            KeyCode::Up => {
                if !self.session_filtered_indices.is_empty() && self.session_selected_index > 0 {
                    self.session_selected_index -= 1;
                    self.adjust_session_scroll_offset();
                }
            }
            KeyCode::Down => {
                if !self.session_filtered_indices.is_empty() {
                    let max_index = self.session_filtered_indices.len().saturating_sub(1);
                    if self.session_selected_index < max_index {
                        self.session_selected_index += 1;
                        self.adjust_session_scroll_offset();
                    }
                }
            }
            KeyCode::PageUp => {
                if !self.session_filtered_indices.is_empty() {
                    self.session_selected_index = self.session_selected_index.saturating_sub(10);
                    self.adjust_session_scroll_offset();
                }
            }
            KeyCode::PageDown => {
                if !self.session_filtered_indices.is_empty() {
                    let max_index = self.session_filtered_indices.len().saturating_sub(1);
                    self.session_selected_index = (self.session_selected_index + 10).min(max_index);
                    self.adjust_session_scroll_offset();
                }
            }
            KeyCode::Enter => {
                // View selected message in detail
                if !self.session_filtered_indices.is_empty() {
                    let actual_idx = self.session_filtered_indices[self.session_selected_index];
                    if let Ok(msg) = serde_json::from_str::<serde_json::Value>(
                        &self.session_messages[actual_idx],
                    ) {
                        // Create a pseudo SearchResult for detail view
                        let role = msg
                            .get("type")
                            .and_then(|v| v.as_str())
                            .unwrap_or("unknown");
                        let timestamp = msg.get("timestamp").and_then(|v| v.as_str()).unwrap_or("");
                        let uuid = msg.get("uuid").and_then(|v| v.as_str()).unwrap_or("");

                        let content = msg
                            .get("message")
                            .and_then(|m| m.get("content"))
                            .or_else(|| msg.get("content"));

                        let text = if let Some(content_val) = content {
                            if let Some(text) = content_val.as_str() {
                                text.to_string()
                            } else if let Some(parts) = content_val.as_array() {
                                parts
                                    .iter()
                                    .filter_map(|part| part.get("text").and_then(|v| v.as_str()))
                                    .collect::<Vec<_>>()
                                    .join("\n")
                            } else {
                                "(no content)".to_string()
                            }
                        } else {
                            "(no content)".to_string()
                        };

                        if let Some(ref mut result) = self.selected_result {
                            // Update the selected result with this message's details
                            result.role = role.to_string();
                            result.timestamp = timestamp.to_string();
                            result.text = text;
                            result.uuid = uuid.to_string();
                            result.raw_json = Some(self.session_messages[actual_idx].clone());
                        }

                        self.mode = Mode::ResultDetail;
                        self.detail_scroll_offset = 0;
                    }
                }
<<<<<<< HEAD
                KeyCode::Char('t') if key.modifiers.contains(KeyModifiers::CONTROL) => {
                    self.truncation_enabled = !self.truncation_enabled;
                    let status = if self.truncation_enabled {
                        "Truncated"
                    } else {
                        "Full Text"
                    };
                    self.message = Some(format!("Message display: {status}"));
                }
                _ => {}
=======
>>>>>>> f2996da1
            }
            _ => {}
        }
        Ok(())
    }

    fn adjust_session_scroll_offset(&mut self) {
        // This will be called after updating session_selected_index
        // to ensure the selected item is visible
        // We'll implement this similar to adjust_scroll_offset but for session viewer
        let visible_height = 20; // Approximate visible height, will be calculated properly in draw

        if self.session_selected_index < self.session_scroll_offset {
            self.session_scroll_offset = self.session_selected_index;
        } else if self.session_selected_index >= self.session_scroll_offset + visible_height {
            self.session_scroll_offset = self
                .session_selected_index
                .saturating_sub(visible_height - 1);
        }
    }

    fn execute_search(&mut self, pattern: &str) {
        if self.query.is_empty() {
            self.results.clear();
            self.is_searching = false;
            return;
        }

        // Send search request to worker thread
        if let Some(ref sender) = self.search_sender {
            let search_id = self.current_search_id.fetch_add(1, Ordering::SeqCst);
            let request = SearchRequest {
                id: search_id,
                query: self.query.clone(),
                role_filter: self.role_filter.clone(),
                pattern: pattern.to_string(),
            };

            // Mark as searching before sending request
            self.is_searching = true;

            // Send request, ignore if channel is disconnected
            let _ = sender.send(request);
        }
    }

    #[allow(dead_code)]
    fn execute_cached_search(
        &mut self,
        pattern: &str,
        query: &crate::query::QueryCondition,
        role_filter: &Option<String>,
    ) -> Result<Vec<SearchResult>> {
        use crate::search::{discover_claude_files, expand_tilde};

        let expanded_pattern = expand_tilde(pattern);
        let files = if expanded_pattern.is_file() {
            vec![expanded_pattern]
        } else {
            discover_claude_files(Some(pattern))?
        };

        let mut results = Vec::new();

        for file_path in &files {
            let cached_file = self.cache.get_messages(file_path)?;
            let file_name = file_path
                .file_name()
                .and_then(|n| n.to_str())
                .unwrap_or("unknown")
                .to_string();

            for (idx, message) in cached_file.messages.iter().enumerate() {
                let text = message.get_content_text();

                if let Ok(matches) = query.evaluate(&text) {
                    if matches {
                        if let Some(role) = role_filter {
                            if message.get_type() != role {
                                continue;
                            }
                        }

                        if let Some(session_id) = &self.base_options.session_id {
                            if message.get_session_id() != Some(session_id) {
                                continue;
                            }
                        }

                        let timestamp = message.get_timestamp().unwrap_or("").to_string();

                        results.push(SearchResult {
                            file: file_name.clone(),
                            uuid: message.get_uuid().unwrap_or("").to_string(),
                            timestamp,
                            session_id: message.get_session_id().unwrap_or("").to_string(),
                            role: message.get_type().to_string(),
                            text: text.clone(),
                            has_tools: message.has_tool_use(),
                            has_thinking: message.has_thinking(),
                            message_type: message.get_type().to_string(),
                            query: query.clone(),
                            project_path: Self::extract_project_path(file_path),
                            raw_json: Some(cached_file.raw_lines[idx].clone()),
                        });
                    }
                }
            }
        }

        self.apply_filters(&mut results)?;
        results.sort_by(|a, b| b.timestamp.cmp(&a.timestamp));
        results.truncate(self.max_results);

        Ok(results)
    }

    fn extract_project_path(file_path: &Path) -> String {
        // Try to extract project path from ~/.claude/projects/encoded-path/session.jsonl
        let path_str = file_path.to_string_lossy();
        if let Some(projects_idx) = path_str.find("/.claude/projects/") {
            let after_projects = &path_str[projects_idx + "/.claude/projects/".len()..];
            if let Some(slash_idx) = after_projects.find('/') {
                let encoded_path = &after_projects[..slash_idx];
                return encoded_path.replace('-', "/");
            }
        }

        // Fallback to parent directory
        if let Some(parent) = file_path.parent() {
            parent.to_string_lossy().to_string()
        } else {
            file_path.to_string_lossy().to_string()
        }
    }

    fn apply_filters(&self, results: &mut Vec<SearchResult>) -> Result<()> {
        use chrono::DateTime;

        if let Some(before) = &self.base_options.before {
            let before_time =
                DateTime::parse_from_rfc3339(before).context("Invalid 'before' timestamp")?;
            results.retain(|r| {
                if let Ok(time) = DateTime::parse_from_rfc3339(&r.timestamp) {
                    time < before_time
                } else {
                    false
                }
            });
        }

        if let Some(after) = &self.base_options.after {
            let after_time =
                DateTime::parse_from_rfc3339(after).context("Invalid 'after' timestamp")?;
            results.retain(|r| {
                if let Ok(time) = DateTime::parse_from_rfc3339(&r.timestamp) {
                    time > after_time
                } else {
                    false
                }
            });
        }

        Ok(())
    }

    fn load_initial_results(&mut self, pattern: &str) {
        // Load all messages without any query filter
        // Use a query that matches everything
        match self.load_all_messages(pattern, &None) {
            Ok(mut results) => {
                // Sort by timestamp (newest first) and limit
                results.sort_by(|a, b| b.timestamp.cmp(&a.timestamp));
                results.truncate(self.max_results);
                self.results = results;
            }
            Err(_) => {
                self.results = Vec::new();
            }
        }
    }

    fn load_all_messages(
        &mut self,
        pattern: &str,
        role_filter: &Option<String>,
    ) -> Result<Vec<SearchResult>> {
        use crate::search::{discover_claude_files, expand_tilde};

        let expanded_pattern = expand_tilde(pattern);
        let files = if expanded_pattern.is_file() {
            vec![expanded_pattern]
        } else {
            discover_claude_files(Some(pattern))?
        };

        let mut results = Vec::new();

        for file_path in &files {
            let cached_file = self.cache.get_messages(file_path)?;
            let file_name = file_path
                .file_name()
                .and_then(|n| n.to_str())
                .unwrap_or("unknown")
                .to_string();

            for (idx, message) in cached_file.messages.iter().enumerate() {
                let text = message.get_content_text();

                // Apply role filter only
                if let Some(role) = role_filter {
                    if message.get_type() != role {
                        continue;
                    }
                }

                if let Some(session_id) = &self.base_options.session_id {
                    if message.get_session_id() != Some(session_id) {
                        continue;
                    }
                }

                let timestamp = message.get_timestamp().unwrap_or("").to_string();

                results.push(SearchResult {
                    file: file_name.clone(),
                    uuid: message.get_uuid().unwrap_or("").to_string(),
                    timestamp,
                    session_id: message.get_session_id().unwrap_or("").to_string(),
                    role: message.get_type().to_string(),
                    text: text.clone(),
                    has_tools: message.has_tool_use(),
                    has_thinking: message.has_thinking(),
                    message_type: message.get_type().to_string(),
                    query: crate::query::QueryCondition::Literal {
                        pattern: String::new(),
                        case_sensitive: false,
                    },
                    project_path: Self::extract_project_path(file_path),
                    raw_json: Some(cached_file.raw_lines[idx].clone()),
                });
            }
        }

        self.apply_filters(&mut results)?;

        Ok(results)
    }

    fn load_session_messages(&mut self, file_path: &str) -> Result<()> {
        use std::fs::File;
        use std::io::{BufRead, BufReader};

        let file = File::open(file_path)?;
        let reader = BufReader::new(file);
        self.session_messages.clear();

        for line in reader.lines() {
            let line = line?;
            if !line.trim().is_empty() {
                self.session_messages.push(line);
            }
        }

        Ok(())
    }

    fn format_timestamp(timestamp: &str) -> String {
        use chrono::DateTime;

        if let Ok(dt) = DateTime::parse_from_rfc3339(timestamp) {
            dt.format("%m/%d %H:%M").to_string()
        } else {
            timestamp.chars().take(16).collect()
        }
    }

    fn format_timestamp_long(timestamp: &str) -> String {
        use chrono::DateTime;

        if let Ok(dt) = DateTime::parse_from_rfc3339(timestamp) {
            dt.format("%Y-%m-%d %H:%M:%S").to_string()
        } else {
            timestamp.to_string()
        }
    }

    fn copy_to_clipboard(&self, text: &str) -> Result<()> {
        use std::process::Command;

        #[cfg(target_os = "macos")]
        {
            let mut child = Command::new("pbcopy")
                .stdin(std::process::Stdio::piped())
                .spawn()?;

            if let Some(stdin) = child.stdin.as_mut() {
                use std::io::Write;
                stdin.write_all(text.as_bytes())?;
            }

            child.wait()?;
        }

        #[cfg(target_os = "linux")]
        {
            let result = Command::new("xclip")
                .arg("-selection")
                .arg("clipboard")
                .stdin(std::process::Stdio::piped())
                .spawn();

            match result {
                Ok(mut child) => {
                    if let Some(stdin) = child.stdin.as_mut() {
                        use std::io::Write;
                        stdin.write_all(text.as_bytes())?;
                    }
                    child.wait()?;
                }
                Err(_) => {
                    let mut child = Command::new("xsel")
                        .arg("--clipboard")
                        .arg("--input")
                        .stdin(std::process::Stdio::piped())
                        .spawn()?;

                    if let Some(stdin) = child.stdin.as_mut() {
                        use std::io::Write;
                        stdin.write_all(text.as_bytes())?;
                    }

                    child.wait()?;
                }
            }
        }

        #[cfg(target_os = "windows")]
        {
            let mut child = Command::new("clip")
                .stdin(std::process::Stdio::piped())
                .spawn()?;

            if let Some(stdin) = child.stdin.as_mut() {
                use std::io::Write;
                stdin.write_all(text.as_bytes())?;
            }

            child.wait()?;
        }

        Ok(())
    }

    // Synchronous search method for testing
    #[cfg(test)]
    pub fn execute_search_sync(&mut self, pattern: &str) {
        if self.query.is_empty() {
            self.results.clear();
            return;
        }

        let Ok(parsed_query) = parse_query(&self.query) else {
            self.results.clear();
            return;
        };

        let role_filter = self.role_filter.clone();
        match self.execute_cached_search(pattern, &parsed_query, &role_filter) {
            Ok(results) => self.results = results,
            Err(_) => self.results.clear(),
        }
    }

    fn start_search_worker(
        &self,
        receiver: Receiver<SearchRequest>,
        sender: Sender<SearchResponse>,
        pattern: &str,
    ) -> thread::JoinHandle<()> {
        let base_options = self.base_options.clone();
        let max_results = self.max_results;
        let _pattern_owned = pattern.to_string();

        thread::spawn(move || {
            let mut cache = MessageCache::new();

            loop {
                // Use recv_timeout to avoid blocking forever
                match receiver.recv_timeout(Duration::from_millis(100)) {
                    Ok(request) => {
                        // Execute search in worker thread
                        let results = match parse_query(&request.query) {
                            Ok(parsed_query) => Self::execute_cached_search_static(
                                &mut cache,
                                &request.pattern,
                                &parsed_query,
                                &request.role_filter,
                                &base_options,
                                max_results,
                            )
                            .unwrap_or_else(|_| Vec::new()),
                            Err(_) => Vec::new(),
                        };

                        let response = SearchResponse {
                            id: request.id,
                            results,
                        };

                        // Send response back, stop worker if channel is disconnected
                        if sender.send(response).is_err() {
                            break;
                        }
                    }
                    Err(mpsc::RecvTimeoutError::Timeout) => {
                        // Continue checking
                        continue;
                    }
                    Err(mpsc::RecvTimeoutError::Disconnected) => {
                        // Sender was dropped, exit worker
                        break;
                    }
                }
            }
        })
    }

    // Static version of execute_cached_search for use in worker thread
    fn execute_cached_search_static(
        cache: &mut MessageCache,
        pattern: &str,
        query: &crate::query::QueryCondition,
        role_filter: &Option<String>,
        base_options: &SearchOptions,
        max_results: usize,
    ) -> Result<Vec<SearchResult>> {
        use crate::search::{discover_claude_files, expand_tilde};

        let expanded_pattern = expand_tilde(pattern);
        let files = if expanded_pattern.is_file() {
            vec![expanded_pattern]
        } else {
            discover_claude_files(Some(pattern))?
        };

        let mut results = Vec::new();

        for file_path in &files {
            let cached_file = cache.get_messages(file_path)?;
            let file_name = file_path
                .file_name()
                .and_then(|n| n.to_str())
                .unwrap_or("unknown")
                .to_string();

            for (idx, message) in cached_file.messages.iter().enumerate() {
                let text = message.get_content_text();

                if let Ok(matches) = query.evaluate(&text) {
                    if matches {
                        if let Some(role) = role_filter {
                            if message.get_type() != role {
                                continue;
                            }
                        }

                        if let Some(session_id) = &base_options.session_id {
                            if message.get_session_id() != Some(session_id) {
                                continue;
                            }
                        }

                        let timestamp = message.get_timestamp().unwrap_or("").to_string();

                        results.push(SearchResult {
                            file: file_name.clone(),
                            uuid: message.get_uuid().unwrap_or("").to_string(),
                            timestamp,
                            session_id: message.get_session_id().unwrap_or("").to_string(),
                            role: message.get_type().to_string(),
                            text: text.clone(),
                            has_tools: message.has_tool_use(),
                            has_thinking: message.has_thinking(),
                            message_type: message.get_type().to_string(),
                            query: query.clone(),
                            project_path: InteractiveSearch::extract_project_path(file_path),
                            raw_json: Some(cached_file.raw_lines[idx].clone()),
                        });
                    }
                }
            }
        }

        Self::apply_filters_static(&mut results, base_options)?;
        results.sort_by(|a, b| b.timestamp.cmp(&a.timestamp));
        results.truncate(max_results);

        Ok(results)
    }

    fn apply_filters_static(
        results: &mut Vec<SearchResult>,
        options: &SearchOptions,
    ) -> Result<()> {
        use chrono::DateTime;

        if let Some(before) = &options.before {
            let before_time =
                DateTime::parse_from_rfc3339(before).context("Invalid 'before' timestamp")?;
            results.retain(|r| {
                if let Ok(time) = DateTime::parse_from_rfc3339(&r.timestamp) {
                    time < before_time
                } else {
                    false
                }
            });
        }

        if let Some(after) = &options.after {
            let after_time =
                DateTime::parse_from_rfc3339(after).context("Invalid 'after' timestamp")?;
            results.retain(|r| {
                if let Ok(time) = DateTime::parse_from_rfc3339(&r.timestamp) {
                    time > after_time
                } else {
                    false
                }
            });
        }

        Ok(())
    }
}<|MERGE_RESOLUTION|>--- conflicted
+++ resolved
@@ -719,7 +719,7 @@
         let status = if self.session_messages.is_empty() {
             "No messages | Q: Quit"
         } else {
-            "Enter: View | ↑/↓: Navigate | /: Search | Esc: Clear search | Q: Back"
+            "Enter: View | ↑/↓: Navigate | /: Search | Esc: Clear search | Ctrl+T: Toggle Truncation | Q: Back"
         };
         let status_bar = Paragraph::new(status)
             .style(Style::default().fg(Color::DarkGray))
@@ -768,46 +768,8 @@
                                 String::new()
                             };
 
-<<<<<<< HEAD
-                if let Some(content_val) = message_content {
-                    if let Some(text) = content_val.as_str() {
-                        // Split text into lines for proper display
-                        let terminal_width = f.area().width as usize;
-                        let available_width = terminal_width.saturating_sub(4); // Account for borders
-
-                        if self.truncation_enabled {
-                            for line in text.lines() {
-                                let truncated_line = self.truncate_message(line, available_width);
-                                content.push(Line::from(truncated_line));
-                            }
-                        } else {
-                            let wrapped_lines = self.wrap_text(text, available_width);
-                            for line in wrapped_lines {
-                                content.push(Line::from(line));
-                            }
-                        }
-                    } else if let Some(parts) = content_val.as_array() {
-                        let terminal_width = f.area().width as usize;
-                        let available_width = terminal_width.saturating_sub(4); // Account for borders
-
-                        for part in parts {
-                            if let Some(text) = part.get("text").and_then(|v| v.as_str()) {
-                                if self.truncation_enabled {
-                                    for line in text.lines() {
-                                        let truncated_line =
-                                            self.truncate_message(line, available_width);
-                                        content.push(Line::from(truncated_line));
-                                    }
-                                } else {
-                                    let wrapped_lines = self.wrap_text(text, available_width);
-                                    for line in wrapped_lines {
-                                        content.push(Line::from(line));
-                                    }
-                                }
-=======
                             if text.contains(&self.session_query.to_lowercase()) {
                                 return Some(idx);
->>>>>>> f2996da1
                             }
                         }
                     }
@@ -816,33 +778,9 @@
                 .collect();
         }
 
-<<<<<<< HEAD
-                let message = Paragraph::new(content).wrap(Wrap { trim: false }).block(
-                    Block::default().borders(Borders::ALL).title(format!(
-                        "Message {}/{} [{}]",
-                        self.session_index + 1,
-                        total,
-                        if self.truncation_enabled {
-                            "Truncated"
-                        } else {
-                            "Full Text"
-                        }
-                    )),
-                );
-                f.render_widget(message, chunks[1]);
-            } else {
-                // Failed to parse JSON
-                let error_msg = Paragraph::new("Error: Unable to parse message JSON")
-                    .style(Style::default().fg(Color::Red))
-                    .alignment(Alignment::Center)
-                    .block(Block::default().borders(Borders::ALL));
-                f.render_widget(error_msg, chunks[1]);
-            }
-=======
         let filtered_count = self.session_filtered_indices.len();
         let title = if self.session_query.is_empty() {
             format!("Messages ({} total)", self.session_messages.len())
->>>>>>> f2996da1
         } else {
             format!(
                 "Messages ({} total, {} filtered)",
@@ -868,13 +806,6 @@
             return;
         }
 
-<<<<<<< HEAD
-        // Status
-        let status = if self.session_order.is_some() {
-            "↑/↓: Navigate | Space: Next Page | Ctrl+T: Toggle Truncation | Q: Quit"
-        } else {
-            "Choose display order | Ctrl+T: Toggle Truncation"
-=======
         // Calculate visible range
         let visible_height = inner.height as usize;
         let start_idx = self.session_scroll_offset;
@@ -934,11 +865,7 @@
                     let available_width = inner
                         .width
                         .saturating_sub(fixed_part.len() as u16)
-                        .saturating_sub(1);
-                    let truncated_preview =
-                        self.truncate_message(&preview, available_width as usize);
-
-                    let line_content = format!("{fixed_part}{truncated_preview}");
+                        .saturating_sub(1) as usize;
 
                     let style = if list_idx == self.session_selected_index {
                         Style::default()
@@ -948,7 +875,36 @@
                         Style::default()
                     };
 
-                    ListItem::new(Line::from(vec![Span::styled(line_content, style)]))
+                    if self.truncation_enabled {
+                        // Truncated mode: single line display
+                        let truncated_preview = self.truncate_message(&preview, available_width);
+                        let line_content = format!("{fixed_part}{truncated_preview}");
+                        ListItem::new(Line::from(vec![Span::styled(line_content, style)]))
+                    } else {
+                        // Full text mode: multi-line display with wrapping
+                        let mut lines = Vec::new();
+                        
+                        // Wrap the preview text
+                        let wrapped_preview = self.wrap_text(&preview, available_width);
+                        
+                        if wrapped_preview.is_empty() {
+                            // If no wrapped lines, just show the header
+                            lines.push(Line::from(vec![Span::styled(fixed_part.clone(), style)]));
+                        } else {
+                            // First line with metadata and first part of preview
+                            let first_line = format!("{fixed_part}{}", wrapped_preview[0]);
+                            lines.push(Line::from(vec![Span::styled(first_line, style)]));
+                            
+                            // Subsequent lines with proper indentation
+                            let indent = " ".repeat(fixed_part.len());
+                            for line in wrapped_preview.iter().skip(1) {
+                                let indented_line = format!("{indent}{line}");
+                                lines.push(Line::from(vec![Span::styled(indented_line, style)]));
+                            }
+                        }
+                        
+                        ListItem::new(lines)
+                    }
                 } else {
                     ListItem::new(Line::from("(error parsing message)"))
                 }
@@ -964,7 +920,6 @@
             y: inner.y + inner.height.saturating_sub(1),
             width: inner.width,
             height: 1,
->>>>>>> f2996da1
         };
 
         // Show scroll indicator if needed, otherwise clear the area
@@ -1475,22 +1430,18 @@
                     self.session_scroll_offset = 0;
                     self.session_selected_index = 0;
                 }
-<<<<<<< HEAD
-                KeyCode::Char('t') if key.modifiers.contains(KeyModifiers::CONTROL) => {
-                    self.truncation_enabled = !self.truncation_enabled;
-                    let status = if self.truncation_enabled {
-                        "Truncated"
-                    } else {
-                        "Full Text"
-                    };
-                    self.message = Some(format!("Message display: {status}"));
-                }
-                _ => {}
-=======
->>>>>>> f2996da1
             }
             KeyCode::Char('/') => {
                 // Start search mode - cursor will be positioned automatically
+            }
+            KeyCode::Char('t') if key.modifiers.contains(KeyModifiers::CONTROL) => {
+                self.truncation_enabled = !self.truncation_enabled;
+                let status = if self.truncation_enabled {
+                    "Truncated"
+                } else {
+                    "Full Text"
+                };
+                self.message = Some(format!("Message display: {status}"));
             }
             KeyCode::Char(c) => {
                 self.session_query.push(c);
@@ -1579,19 +1530,6 @@
                         self.detail_scroll_offset = 0;
                     }
                 }
-<<<<<<< HEAD
-                KeyCode::Char('t') if key.modifiers.contains(KeyModifiers::CONTROL) => {
-                    self.truncation_enabled = !self.truncation_enabled;
-                    let status = if self.truncation_enabled {
-                        "Truncated"
-                    } else {
-                        "Full Text"
-                    };
-                    self.message = Some(format!("Message display: {status}"));
-                }
-                _ => {}
-=======
->>>>>>> f2996da1
             }
             _ => {}
         }
