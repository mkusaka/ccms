--- conflicted
+++ resolved
@@ -1260,14 +1260,15 @@
             // In truncated mode, each item takes 1 line
             let visible_count = (height_for_items as usize).min(self.results.len());
 
-<<<<<<< HEAD
             // If selected index is above the visible range, scroll up
             if self.selected_index < self.scroll_offset {
                 self.scroll_offset = self.selected_index;
             }
             // If selected index is below the visible range, scroll down
             else if self.selected_index >= self.scroll_offset + visible_count {
-                self.scroll_offset = self.selected_index.saturating_sub(visible_count - 1);
+                self.scroll_offset = self
+                    .selected_index
+                    .saturating_sub(visible_count.saturating_sub(1));
             }
         } else {
             // In full text mode, use the calculate_visible_range to determine
@@ -1285,17 +1286,6 @@
                     (current_end - current_start).saturating_sub(1).max(0)
                 );
             }
-=======
-        // If selected index is above the visible range, scroll up
-        if self.selected_index < self.scroll_offset {
-            self.scroll_offset = self.selected_index;
-        }
-        // If selected index is below the visible range, scroll down
-        else if self.selected_index >= self.scroll_offset + visible_count {
-            self.scroll_offset = self
-                .selected_index
-                .saturating_sub(visible_count.saturating_sub(1));
->>>>>>> fbe4d8a2
         }
     }
 
@@ -1581,35 +1571,6 @@
                     self.session_scroll_offset = 0;
                     self.session_selected_index = 0;
                 }
-<<<<<<< HEAD
-            }
-            KeyCode::Char('/') => {
-                // Start search mode - cursor will be positioned automatically
-            }
-            KeyCode::Char('t') if key.modifiers.contains(KeyModifiers::CONTROL) => {
-                self.truncation_enabled = !self.truncation_enabled;
-                let status = if self.truncation_enabled {
-                    "Truncated"
-                } else {
-                    "Full Text"
-                };
-                self.message = Some(format!("Message display: {status}"));
-            }
-            KeyCode::Char(c) => {
-                self.session_query.push(c);
-                self.session_selected_index = 0;
-                self.session_scroll_offset = 0;
-            }
-            KeyCode::Backspace => {
-                self.session_query.pop();
-                self.session_selected_index = 0;
-                self.session_scroll_offset = 0;
-            }
-            KeyCode::Up => {
-                if !self.session_filtered_indices.is_empty() && self.session_selected_index > 0 {
-                    self.session_selected_index -= 1;
-                    self.adjust_session_scroll_offset();
-=======
                 KeyCode::Esc => {
                     if !self.session_query.is_empty() {
                         // Clear search if active
@@ -1625,10 +1586,18 @@
                         self.session_scroll_offset = 0;
                         self.session_selected_index = 0;
                     }
->>>>>>> fbe4d8a2
                 }
                 KeyCode::Char('/') => {
                     // Start search mode - cursor will be positioned automatically
+                }
+                KeyCode::Char('t') if key.modifiers.contains(KeyModifiers::CONTROL) => {
+                    self.truncation_enabled = !self.truncation_enabled;
+                    let status = if self.truncation_enabled {
+                        "Truncated"
+                    } else {
+                        "Full Text"
+                    };
+                    self.message = Some(format!("Message display: {status}"));
                 }
                 KeyCode::Char(c) => {
                     self.session_query.push(c);
@@ -1641,8 +1610,7 @@
                     self.session_scroll_offset = 0;
                 }
                 KeyCode::Up => {
-                    if !self.session_filtered_indices.is_empty() && self.session_selected_index > 0
-                    {
+                    if !self.session_filtered_indices.is_empty() && self.session_selected_index > 0 {
                         self.session_selected_index -= 1;
                         self.adjust_session_scroll_offset();
                     }
