--- conflicted
+++ resolved
@@ -486,7 +486,6 @@
         }
     }
 
-<<<<<<< HEAD
     async fn load_session_list(&mut self) {
         // Get list of all session files
         let search_service = self.search_service.clone();
@@ -503,7 +502,8 @@
                 self.state.session_list.is_loading = false;
             }
         }
-=======
+    }
+
     fn start_event_workers(&self) -> (Receiver<Event>, Vec<smol::Task<()>>) {
         let (tx, rx) = smol::channel::unbounded::<Event>();
         let mut tasks = Vec::new();
@@ -538,7 +538,6 @@
         tasks.push(signal_task);
 
         (rx, tasks)
->>>>>>> 8974dac2
     }
 
     fn start_search_worker(
