--- conflicted
+++ resolved
@@ -4,13 +4,8 @@
     interactive_ratatui::InteractiveSearch, parse_query, profiling,
 };
 use chrono::{DateTime, Local, Utc};
-<<<<<<< HEAD
-use clap::{CommandFactory, Parser, ValueEnum};
-use clap_complete::{Shell, generate};
-=======
 use clap::{Command, CommandFactory, Parser, ValueEnum};
 use clap_complete::{Generator, Shell, generate};
->>>>>>> 90efe593
 use parse_datetime::parse_datetime_at_date;
 use std::io::{self, Write};
 
@@ -23,7 +18,7 @@
 )]
 struct Cli {
     /// Search query (supports literal, regex, AND/OR/NOT operators)
-    #[arg(required_unless_present_any = ["interactive", "completion"])]
+    #[arg(required_unless_present_any = ["interactive", "generator"])]
     query: Option<String>,
 
     /// File pattern to search (default: ~/.claude/projects/**/*.jsonl)
@@ -96,13 +91,8 @@
     profile: Option<String>,
 
     /// Generate shell completion script
-<<<<<<< HEAD
-    #[arg(long, value_enum)]
-    completion: Option<Shell>,
-=======
     #[arg(long = "completion", value_enum)]
     generator: Option<Shell>,
->>>>>>> 90efe593
 }
 
 #[derive(Clone, Copy, Debug, ValueEnum)]
@@ -134,13 +124,6 @@
 
     // Initialize tracing
     profiling::init_tracing();
-
-    // Handle shell completion generation
-    if let Some(shell) = cli.completion {
-        let mut cmd = Cli::command();
-        generate(shell, &mut cmd, "ccms", &mut io::stdout());
-        return Ok(());
-    }
 
     if cli.help_query {
         print_query_help();
