--- conflicted
+++ resolved
@@ -300,7 +300,6 @@
 - Prevents crashes with Unicode text (Japanese, emoji, etc.)
 - Dynamic ellipsis placement based on available terminal width
 
-<<<<<<< HEAD
 ### Message Truncation Toggle
 
 The Ctrl+T keyboard shortcut toggles between truncated and full text display modes in the search view:
@@ -329,10 +328,7 @@
 
 Note: The Result Detail view always displays messages with word wrapping and is not affected by the truncation toggle.
 
-### Session Viewer
-=======
 ### Session Viewer Display Limits
->>>>>>> f2996da1
 
 - Shows all messages in the session file in a scrollable list
 - No longer uses 3-message pagination (replaced by continuous scrolling)
