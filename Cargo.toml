[package]
name = "ccms"
version = "0.0.1"
edition = "2024"
authors = ["CCMS CLI"]
description = "High-performance CLI for searching Claude session JSONL files"

[[bin]]
name = "ccms"
path = "src/main.rs"

[dependencies]
# CLI and argument parsing
clap = { version = "4.5", features = ["derive", "env"] }
clap_complete = "4.5"

# JSON parsing with SIMD acceleration
simd-json = "0.15.1"
sonic-rs = { version = "0.3" }
serde = { version = "1.0", features = ["derive"] }
serde_json = "1.0"

# File system and path handling
globset = "0.4"
walkdir = "2.5"
dirs = "6.0"

# Regex and string matching
regex = "1.10"
lru = "0.16"

# Parallel processing
rayon = "1.10"
crossbeam = "0.8"


# Error handling
anyhow = "1.0"

# Date/time handling
chrono = "0.4"
parse_datetime = "0.11"

# Query parsing
nom = "8.0"

# Progress indication
indicatif = "0.18"

# Colored output
colored = "3.0"

# TUI framework
ratatui = { version = "0.30.0-alpha.5", features = ["unstable-rendered-line-info"] }
crossterm = "0.29"


# Profiling and tracing
pprof = { version = "0.15", features = ["flamegraph", "prost-codec"], optional = true }
tracing = "0.1"
tracing-subscriber = { version = "0.3", features = ["env-filter", "fmt", "json"] }
tracing-flame = { version = "0.2", optional = true }
console-subscriber = { version = "0.4", optional = true }

<<<<<<< HEAD
# Async runtime (optional)
tokio = { version = "1.40", features = ["full"], optional = true }
futures = { version = "0.3", optional = true }
bytes = { version = "1.9", optional = true }
num_cpus = { version = "1.17" }

# Smol runtime (optional)
smol = { version = "2.0", optional = true }
async-fs = { version = "2.1", optional = true }
futures-lite = { version = "2.5", optional = true }
async-executor = { version = "1.13", optional = true }
async-io = { version = "2.4", optional = true }
blocking = { version = "1.6", optional = true }
async-lock = { version = "3.4", optional = true }

# Custom allocator for performance
mimalloc = { version = "0.1", default-features = false, optional = true }

# Memory-mapped file I/O
memmap2 = { version = "0.9", optional = true }
memchr = "2.7"
=======
# Note: Tokio has been removed in favor of Smol for async operations

# Smol runtime
smol = "2.0"
>>>>>>> 331917dc

[dev-dependencies]
codspeed-criterion-compat = "=3.0.5"
tempfile = "=3.20.0"

[[bench]]
name = "search_benchmark"
harness = false

[[bench]]
name = "component_benchmark"
harness = false

[[bench]]
name = "large_file_benchmark"
harness = false

[[bench]]
name = "realistic_benchmark"
harness = false

[[bench]]
name = "interactive_ui_benchmark"
harness = false

[[bench]]
name = "async_benchmark"
harness = false

[[bench]]
name = "smol_benchmark"
harness = false

[profile.release]
lto = true
codegen-units = 1
opt-level = 3
debug = true  # Enable debug symbols for better profiling

[features]
<<<<<<< HEAD
default = ["smol", "mimalloc"]
profiling = ["pprof", "tracing-flame", "console-subscriber"]
async = ["tokio", "futures", "bytes"]
tokio-console = ["console-subscriber", "tokio/tracing"]
mimalloc = ["dep:mimalloc"]
mmap = ["memmap2"]
smol = ["dep:smol", "async-fs", "futures-lite", "async-executor", "async-io", "blocking", "async-lock"]
=======
default = []
profiling = ["pprof"]
>>>>>>> 331917dc
<|MERGE_RESOLUTION|>--- conflicted
+++ resolved
@@ -62,34 +62,23 @@
 tracing-flame = { version = "0.2", optional = true }
 console-subscriber = { version = "0.4", optional = true }
 
-<<<<<<< HEAD
-# Async runtime (optional)
-tokio = { version = "1.40", features = ["full"], optional = true }
-futures = { version = "0.3", optional = true }
-bytes = { version = "1.9", optional = true }
-num_cpus = { version = "1.17" }
-
-# Smol runtime (optional)
-smol = { version = "2.0", optional = true }
-async-fs = { version = "2.1", optional = true }
-futures-lite = { version = "2.5", optional = true }
-async-executor = { version = "1.13", optional = true }
-async-io = { version = "2.4", optional = true }
-blocking = { version = "1.6", optional = true }
-async-lock = { version = "3.4", optional = true }
-
-# Custom allocator for performance
-mimalloc = { version = "0.1", default-features = false, optional = true }
-
-# Memory-mapped file I/O
-memmap2 = { version = "0.9", optional = true }
-memchr = "2.7"
-=======
 # Note: Tokio has been removed in favor of Smol for async operations
 
 # Smol runtime
 smol = "2.0"
->>>>>>> 331917dc
+async-fs = "2.1"
+futures-lite = "2.5"
+async-executor = "1.13"
+async-io = "2.4"
+blocking = "1.6"
+async-lock = "3.4"
+
+# Performance optimizations
+num_cpus = "1.17"
+memchr = "2.7"
+
+# Custom allocator for performance
+mimalloc = { version = "0.1", default-features = false, optional = true }
 
 [dev-dependencies]
 codspeed-criterion-compat = "=3.0.5"
@@ -130,15 +119,6 @@
 debug = true  # Enable debug symbols for better profiling
 
 [features]
-<<<<<<< HEAD
-default = ["smol", "mimalloc"]
+default = ["mimalloc"]
 profiling = ["pprof", "tracing-flame", "console-subscriber"]
-async = ["tokio", "futures", "bytes"]
-tokio-console = ["console-subscriber", "tokio/tracing"]
-mimalloc = ["dep:mimalloc"]
-mmap = ["memmap2"]
-smol = ["dep:smol", "async-fs", "futures-lite", "async-executor", "async-io", "blocking", "async-lock"]
-=======
-default = []
-profiling = ["pprof"]
->>>>>>> 331917dc
+mimalloc = ["dep:mimalloc"]