[package]
name = "ccms"
version = "0.0.1"
edition = "2024"
authors = ["CCMS CLI"]
description = "High-performance CLI for searching Claude session JSONL files"

[[bin]]
name = "ccms"
path = "src/main.rs"

[dependencies]
# CLI and argument parsing
clap = { version = "4.5", features = ["derive", "env"] }
clap_complete = "4.5"

# JSON parsing with SIMD acceleration
<<<<<<< HEAD
sonic-rs = { version = "0.3" }
=======
simd-json = "0.15.1"
sonic-rs = { version = "0.5" }
>>>>>>> bd0e8ef9
serde = { version = "1.0", features = ["derive"] }
serde_json = "1.0"

# File system and path handling
globset = "0.4"
jwalk = "0.8"
dirs = "6.0"

# Regex and string matching
regex = "1.10"
lru = "0.16"

# Parallel processing
crossbeam = "0.8"
rayon = "1.10"


# Error handling
anyhow = "1.0"

# Date/time handling
chrono = "0.4"
parse_datetime = "0.11"

# Query parsing
nom = "8.0"

# Colored output
colored = "3.0"

# TUI framework
ratatui = { version = "0.30.0-alpha.5", features = ["unstable-rendered-line-info"] }
crossterm = "0.29"


# Profiling and tracing
pprof = { version = "0.15", features = ["flamegraph", "prost-codec"], optional = true }
tracing = "0.1"
tracing-subscriber = { version = "0.3", features = ["env-filter", "fmt", "json"] }

# Smol runtime
smol = "2.0"
async-fs = "2.1"
futures-lite = "2.5"
blocking = "1.6"

# Performance optimizations
num_cpus = "1.17"

# Custom allocator for performance
mimalloc = { version = "0.1", default-features = false, optional = true }

[dev-dependencies]
codspeed-criterion-compat = "=3.0.5"
tempfile = "=3.20.0"

[[bench]]
name = "search_benchmark"
harness = false

[[bench]]
name = "component_benchmark"
harness = false

[[bench]]
name = "large_file_benchmark"
harness = false

[[bench]]
name = "interactive_ui_benchmark"
harness = false

[[bench]]
name = "async_benchmark"
harness = false

[[bench]]
name = "smol_benchmark"
harness = false

[[bench]]
name = "rayon_search_benchmark"
harness = false

[[bench]]
name = "smol_search_benchmark"
harness = false

[[bench]]
name = "engine_comparison_benchmark"
harness = false


[profile.release]
lto = true
codegen-units = 1
opt-level = 3
debug = true  # Enable debug symbols for better profiling

[features]
default = ["mimalloc"]
profiling = ["pprof"]
mimalloc = ["dep:mimalloc"]<|MERGE_RESOLUTION|>--- conflicted
+++ resolved
@@ -15,12 +15,7 @@
 clap_complete = "4.5"
 
 # JSON parsing with SIMD acceleration
-<<<<<<< HEAD
-sonic-rs = { version = "0.3" }
-=======
-simd-json = "0.15.1"
 sonic-rs = { version = "0.5" }
->>>>>>> bd0e8ef9
 serde = { version = "1.0", features = ["derive"] }
 serde_json = "1.0"
 
